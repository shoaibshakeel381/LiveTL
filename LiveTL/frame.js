const languages = [
    { code: "en", name: "English", lang: "English" },
    { code: "jp", name: "Japanese", lang: "日本語" },
    { code: "ch", name: "Chinese", lang: "中文" },
    { code: "id", name: "Indonesian", lang: "bahasa Indonesia" },
    { code: "es", name: "Spanish", lang: "Español" },
    { code: "kr", name: "Korean", lang: "한국" },
];


let languageConversionTable = {};
languages.forEach(i => languageConversionTable[i.name + ` [${i.code}]`] = i);

languages.sort((a, b) => a.code - b.code);


// global helper function to handle scrolling
function updateSize() {
    let pix = document.querySelector(".dropdown-check-list").getBoundingClientRect().bottom;
    document.querySelector(".modal").style.height = pix + "px";
}

function runLiveTL() {
    document.head.innerHTML += `
        <head>
            <link rel="icon" href="https://kentonishi.github.io/LiveTL/favicon.ico" type="image/x-icon" />
        </head>
    `;
    switchChat();
    setTimeout(() => {
        document.title = "LiveTL Chat";
        let style = document.createElement('style');
        style.innerHTML = `
            .livetl {
                position: fixed;
                top: 0;
                left: 0;
                width: 100%;
                height: 100%;
                background-color: var(--yt-live-chat-background-color);
                color: var(--yt-live-chat-primary-text-color);
                z-index: 0;
                word-wrap: break-word;
                word-break: break-word;
                font-size: 20px;
                overflow-x: none;
                overflow-y: auto;
                padding: 0px;
                min-height: 0px !important;
                min-width 0px !important;
            }

            a {
                color: var(--yt-live-chat-primary-text-color);
                text-decoration:none;
            }

            /* width */
            ::-webkit-scrollbar {
              width: 4px;
            }
            
            /* Track */
            ::-webkit-scrollbar-track {
              background: #f1f1f1; 
            }
             
            /* Handle */
            ::-webkit-scrollbar-thumb {
              background: #888; 
            }
            
            /* Handle on hover */
            ::-webkit-scrollbar-thumb:hover {
              background: #555; 
            }

            .livetl * {
                vertical-align: baseline;
            }
            .navbar{
                margin-top: 10px;
                min-height: 25px;
            }
            input {
                padding: 5px;
            }
            .dropdown-check-list {
                display: inline-block;
                background-color: white;
                color: black;
                font-size: 14px;
            }
            .dropdown-check-list .anchor {
                position: relative;
                cursor: pointer;
                display: inline-block;
                padding: 5px 50px 5px 10px;
                border: 1px solid #ccc;
            }
            .dropdown-check-list .anchor:after {
                position: absolute;
                content: "";
                border-left: 2px solid black;
                border-top: 2px solid black;
                padding: 5px;
                right: 10px;
                top: 20%;
                -moz-transform: rotate(-135deg);
                -ms-transform: rotate(-135deg);
                -o-transform: rotate(-135deg);
                -webkit-transform: rotate(-135deg);
                transform: rotate(-135deg);
            }
            .dropdown-check-list .anchor:active:after {
                right: 8px;
                top: 21%;
            }
            .dropdown-check-list ul.items {
                padding: 2px;
                display: none;
                margin: 0;
                border: 1px solid #ccc;
                border-top: none;
            }
            .dropdown-check-list ul.items li {
                list-style: none;
            }

            .dropdown-check-list {
                position: absolute;
            }

            .translationText {
                position: absolute;
                z-index: -1;
                margin-top: 5px;
                margin-botton: 5px;
                width: calc(100% - 10px);
            }

            .authorName {
                font-size: 12px;
                color: #bdbdbd;
                margin-left: 5px;
                vertical-align: baseline;
            }

            label {
                -webkit-user-select: none;
                -khtml-user-select: none;
                -moz-user-select: -moz-none;
                -o-user-select: none;
                user-select: none;
            }

            .hide {
                stroke-width: 0;
                fill: #A0A0A0;
                stroke: rgb(0, 153, 255);
                width: 12px;
                height: 12px;
            }

            .hide:hover {
                fill: cornflowerblue;
            }

            .ban {
                stroke-width: 0;
                fill: #A0A0A0;
                stroke: rgb(0, 153, 255);
                width: 12px;
                height: 12px;
            }

            .ban:hover {
                fill: crimson;
            }

            .optionLabel {
                position: absolute;
                margin-left: 0;
                display: contents !important;
            }

            .line {
                margin-left: 15px;
                margin-top: 10px;
                margin-bottom: 10px;
            }

            .messageOptions {
                margin-left: 5px;
            }

            .logo {
                width: 20px;
                height: 20px;
                vertical-align: top;
                margin-top: 1px;
                margin-right: 5px;
            }
        ` + modalCSS;

        document.head.innerHTML += `
        <link rel="stylesheet" href="https://cdn.jsdelivr.net/npm/fork-awesome@1.1.7/css/fork-awesome.min.css" integrity="sha256-gsmEoJAws/Kd3CjuOQzLie5Q3yshhvmo7YNtBG7aaEY=" crossorigin="anonymous">
        `;

        document.getElementsByTagName("head")[0].appendChild(style);
        let livetlContainer = document.createElement("div");
        livetlContainer.className = "livetl";
        document.body.appendChild(livetlContainer);
        if (params.devMode) {
            livetlContainer.style.display = "none";
        }
        let settings = createModal(livetlContainer);
        let e = document.createElement("div");
        e.className = "translationText";
        let select = document.createElement("input");
        select.dataset.role = "none";
        let datalist = document.createElement("datalist");
        datalist.id = "languages";
        languages.forEach(lang => {
            let opt = document.createElement("option");
            opt.value = `${lang.name} [${lang.code}]`;
            if (lang.code == "en") select.value = opt.value;
            datalist.appendChild(opt);
        });
        let lastLang = select.value;
        select.id = "langSelect";
        select.setAttribute("list", datalist.id);
        select.onblur = () => {
            if (!(select.value in languageConversionTable)) {
                select.value = lastLang;
            }
        }
        select.onfocus = () => select.value = "";

        let checklist = document.createElement("div");
        checklist.className = "dropdown-check-list";
        checklist.tabIndex = 1;
        let defaultText = document.createElement("span");
        defaultText.className = "anchor";
        defaultText.textContent = "View All";
        checklist.appendChild(defaultText);
        let items = document.createElement("ul");
        items.id = "items";
        items.className = "items";
        checklist.appendChild(items);

        let langSelectLabel = document.createElement("span");
        langSelectLabel.className = "optionLabel";
        langSelectLabel.textContent = "Language: ";
        let langSelectContainer = document.createElement("div");
        langSelectContainer.appendChild(langSelectLabel);
        langSelectContainer.appendChild(select);
        langSelectContainer.appendChild(datalist);
        settings.appendChild(langSelectContainer);
        // settings.appendChild(document.createElement("br"));
        let translatorSelectLabel = document.createElement("span");
        translatorSelectLabel.className = "optionLabel";
        translatorSelectLabel.innerHTML = "Translators:&nbsp";
        let translatorSelectContainer = document.createElement("div");
        translatorSelectContainer.appendChild(translatorSelectLabel);
        translatorSelectContainer.appendChild(checklist);
        settings.appendChild(translatorSelectContainer);
        livetlContainer.appendChild(e);

        // let allTranslatorsStr = localStorage.getItem("allTranslators") || "{}";

        let allTranslators = "{}"; // JSON.parse(allTranslatorsStr);

        let allTranslatorCheckbox = {};

        checkboxUpdate = () => {
            allTranslators = {};
            let boxes = checklist.querySelectorAll("input");
            boxes.forEach(box => {
                allTranslators[box.dataset.id] = box;
                if (box != allTranslatorCheckbox && !box.checked) allTranslatorCheckbox.checked = false;
            });
            if (allTranslatorCheckbox.checked) {
                let boxes = checklist.querySelectorAll("input:not(:checked)");
                boxes.forEach(box => box.checked = true)
            }
            let messages = document.querySelectorAll(".line");
            for (i = 0; i < messages.length; i++) {
                if (i > 25) {
                    messages[i].remove();
                    continue;
                }
                if (!messages[i].querySelector(".authorName")) continue;
                if (!allTranslators[messages[i].querySelector(".authorName").dataset.id].checked) {
                    messages[i].remove();
                }
            }
            // localStorage.setItem("allTranslators", JSON.stringify(allTranslators));
        }

        createCheckbox = (name, authorID, checked = false, callback = null) => {
            let selectTranslatorMessage = document.createElement("li");
            items.append(selectTranslatorMessage);
            let checkbox = document.createElement("input");
            checkbox.type = "checkbox";
            checkbox.dataset.id = authorID;
            checkbox.checked = checked;
            checkbox.onchange = callback || checkboxUpdate;
            selectTranslatorMessage.appendChild(checkbox);
            let person = document.createElement("label");
            person.setAttribute("for", authorID);
            person.textContent = name;
            selectTranslatorMessage.appendChild(person);
            checkboxUpdate();
            return checkbox;
        }

        allTranslatorCheckbox = createCheckbox("All Translators", "allTranslatorID", true, () => {
            let boxes = checklist.querySelectorAll("input:not(:checked)");
            boxes.forEach(box => box.checked = allTranslatorCheckbox.checked);
            checkboxUpdate();
        });

        checklist.getElementsByClassName('anchor')[0].onclick = () => {
            if (items.style.display != "block") items.style.display = "block";
            else items.style.display = "none";
            updateSize();
        }

        checklist.onblur = e => {
            if (!e.currentTarget.contains(e.relatedTarget)) items.style.display = "none";
            else e.currentTarget.focus();
            updateSize();
        }

        prependE = (el) => {
            e.prepend(el);
        }

        getProfilePic = (el) => {
            try {
                let parent = el;
                while (!parent.querySelector("img")) {
                    parent = parent.parentElement;
                }
                return parent.querySelector("img").src;
            } catch (e) { };
        }

        // let checkedSet = new Set();

        let welcome = document.createElement("div");
        welcome.className = "line";
        let logo = document.createElement("img");
        logo.className = "logo";
        logo.src = "https://kentonishi.github.io/LiveTL/favicon.ico";
        let logosize = "20px";
        // logo.style.width = logosize;
        // logo.style.height = logosize;
        welcome.appendChild(logo);
        let discordIcon = document.createElement("i");
        ["fa", "fa-discord"].forEach(c => discordIcon.classList.add(c));
        let githubIcon = document.createElement("i");
        ["fa", "fa-github"].forEach(c => githubIcon.classList.add(c));
        let welcomeText = document.createElement("span");
        welcomeText.textContent = " Welcome to LiveTL! Translations will appear above.";
        let di = document.createElement("a");
        let gi = document.createElement("a");
        di.appendChild(discordIcon);
        gi.appendChild(githubIcon);
        // di.innerHTML = "&nbsp" + di.innerHTML;
        gi.innerHTML = "&nbsp" + gi.innerHTML;
        di.href = "https://discord.gg/uJrV3tmthg";
        gi.href = "https://github.com/KentoNishi/LiveTL";
        di.target = gi.target = "about:blank";
        welcome.appendChild(di);
        welcome.appendChild(gi);
        welcome.appendChild(welcomeText);
        prependE(welcome);


        setInterval(() => {
            // if (select.value in languageConversionTable && select.value != lastLang) e.innerHTML = "";
            let start = (new Date()).getMilliseconds();
            let messages = document.querySelectorAll(".yt-live-chat-text-message-renderer > #message");
            for (let i = messages.length - 1; i >= 0; i--) {
                // if (!checkedSet.has(m.textContent)) {
                //     // console.log(`Scanning message: ${m.textContent}`);
                //     checkedSet.add(m.textContent);
                // }
                let m = messages[i];
                if (m.innerHTML == "") break;
                let parsed = /^\[(\w+)\] ?(.+)/.exec(m.textContent);
                if (parsed != null && parsed[1].toLowerCase() == languageConversionTable[select.value].code) {
                    console.log(getProfilePic(m));
                    let author = m.parentElement.childNodes[1].textContent;
                    let authorID = getProfilePic(m);
                    let line = document.createElement("div");
                    line.className = "line";
                    line.textContent = parsed[2];
                    let authorInfo = document.createElement("span");
                    let authorName = document.createElement("span");
                    authorName.className = "authorName";
                    line.appendChild(authorInfo);
                    authorName.textContent = author;
                    authorName.dataset.id = authorID;
                    authorInfo.appendChild(authorName);
                    let hide = document.createElement("span");
                    hide.style.cursor = "pointer";
                    hide.onclick = () => line.remove();
                    hide.innerHTML = `
                    <svg class="hide" version="1.1" id="Capa_1" xmlns="http://www.w3.org/2000/svg" xmlns:xlink="http://www.w3.org/1999/xlink" x="0px" y="0px"
                        viewBox="0 0 572.098 572.098" style="enable-background:new 0 0 572.098 572.098;"
                        xml:space="preserve">
                        <g>
                            <path d="M99.187,398.999l44.333-44.332c-24.89-15.037-47.503-33.984-66.763-56.379c29.187-33.941,66.053-60.018,106.947-76.426
                                c-6.279,14.002-9.853,29.486-9.853,45.827c0,16.597,3.696,32.3,10.165,46.476l35.802-35.797
                                c-5.698-5.594-9.248-13.36-9.248-21.977c0-17.02,13.801-30.82,30.82-30.82c8.611,0,16.383,3.55,21.971,9.248l32.534-32.534
                                l36.635-36.628l18.366-18.373c-21.206-4.186-42.896-6.469-64.848-6.469c-107.663,0-209.732,52.155-273.038,139.518L0,298.288
                                l13.011,17.957C36.83,349.116,66.151,376.999,99.187,398.999z"/>
                            <path d="M459.208,188.998l-44.854,44.854c30.539,16.071,58.115,37.846,80.986,64.437
                                c-52.167,60.662-128.826,96.273-209.292,96.273c-10.3,0-20.533-0.6-30.661-1.744l-52.375,52.375
                                c26.903,6.887,54.762,10.57,83.036,10.57c107.663,0,209.738-52.154,273.038-139.523l13.011-17.957l-13.011-17.956
                                C532.023,242.995,497.844,212.15,459.208,188.998z"/>
                            <path d="M286.049,379.888c61.965,0,112.198-50.234,112.198-112.199c0-5.588-0.545-11.035-1.335-16.402L269.647,378.56
                                C275.015,379.349,280.461,379.888,286.049,379.888z"/>
                            <path d="M248.815,373.431L391.79,230.455l4.994-4.994l45.796-45.796l86.764-86.77c13.543-13.543,13.543-35.502,0-49.046
                                c-6.77-6.769-15.649-10.159-24.523-10.159s-17.754,3.384-24.522,10.159l-108.33,108.336l-22.772,22.772l-29.248,29.248
                                l-48.14,48.14l-34.456,34.456l-44.027,44.027l-33.115,33.115l-45.056,45.055l-70.208,70.203
                                c-13.543,13.543-13.543,35.502,0,49.045c6.769,6.77,15.649,10.16,24.523,10.16s17.754-3.385,24.523-10.16l88.899-88.898
                                l50.086-50.086L248.815,373.431z"/>
                        </g>
                    </svg>
                    `;
                    let ban = document.createElement("span");
                    ban.onclick = () => {
                        allTranslators[authorID].checked = false;
                        checkboxUpdate();
                    }
                    ban.style.cursor = "pointer";
                    ban.innerHTML = `
                    <svg class="ban" viewBox="0 0 24 24" xmlns="http://www.w3.org/2000/svg">
                        <g data-name="Layer 2">
                            <g data-name="person-delete">
                                <rect width="24" height="24" opacity="0" />
                                <path
                                    d="M20.47 7.5l.73-.73a1 1 0 0 0-1.47-1.47L19 6l-.73-.73a1 1 0 0 0-1.47 1.5l.73.73-.73.73a1 1 0 0 0 1.47 1.47L19 9l.73.73a1 1 0 0 0 1.47-1.5z" />
                                <path d="M10 11a4 4 0 1 0-4-4 4 4 0 0 0 4 4z" />
                                <path d="M16 21a1 1 0 0 0 1-1 7 7 0 0 0-14 0 1 1 0 0 0 1 1z" />
                            </g>
                        </g>
                    </svg>
                    `;
                    let options = document.createElement("span");
                    options.appendChild(hide);
                    options.appendChild(ban);
                    authorInfo.append(options);
                    if (!(authorID in allTranslators)) createCheckbox(author, authorID, allTranslatorCheckbox.checked);
                    if (allTranslators[authorID].checked) prependE(line);
                    options.style.display = "none";
                    options.className = "messageOptions";
                    line.onmouseover = () => options.style.display = "inline-block";
                    line.onmouseleave = () => options.style.display = "none";
                }
                // m.classList.add("scanned");
                // m.textContent = "[SCANNED] " + m.textContent;
                m.innerHTML = "";
            }
            let settingsProjection = document.querySelector("#settingsProjection");
            if (settingsProjection) settingsProjection.remove();
            settingsProjection = document.createElement("div");
            settingsProjection.id = "settingsProjection";
            settingsProjection.style.zIndex = -1;
            prependE(settingsProjection);
            // messages.forEach(m => {
            //     m.classList.add("scanned");
            //     let t = document.createElement("span");
            //     t.textContent = "[SCANNED] ";
            //     m.prepend(t);
            // })
            // if (select.value in languageConversionTable) lastLang = select.value;
            // console.log(`Scanning took ${(new Date()).getMilliseconds() - start}ms`);
            // e.scrollTop = e.scrollHeight;
        }, 1000);
    }, 100);
}

function switchChat() {
    let count = 2;
    document.querySelectorAll(".yt-dropdown-menu").forEach((e) => {
        if (/Live chat/.exec(e.innerText) && count > 0) {
            e.click();
            count--;
        }
    })
};

function parseParams() {
    let s = decodeURI(location.search.substring(1))
        .replace(/"/g, '\\"')
        .replace(/&/g, '","')
        .replace(/=/g, '":"');
    return s == "" ? {} : JSON.parse('{"' + s + '"}');
}

function insertLiveTLButtons(isHolotools) {
    console.log("Inserting LiveTL Launcher Buttons");
    params = parseParams();
    makeButton = (text, callback, color) => {
        let a = document.createElement("span");
        a.innerHTML = `
        <a class="yt-simple-endpoint style-scope ytd-toggle-button-renderer" tabindex="-1" style="
            background-color: ${color || "rgb(0, 153, 255)"};
            font: inherit;
            font-size: 11px;
            font-weight: bold;
            width: 100%;
            margin: 0;
            ">
            <paper-button id="button" class="style-scope ytd-toggle-button-renderer" role="button" tabindex="0" animated=""
                elevation="0" aria-disabled="false" style="
            padding: 5px;
        ">
                <yt-formatted-string id="text" class="style-scope ytd-toggle-button-renderer">
                </yt-formatted-string>
                <paper-ripple class="style-scope paper-button">
                    <div id="background" class="style-scope paper-ripple" style="opacity: 0.00738;"></div>
                    <div id="waves" class="style-scope paper-ripple"></div>
                </paper-ripple>
                <paper-ripple class="style-scope paper-button">
                    <div id="background" class="style-scope paper-ripple" style="opacity: 0.007456;"></div>
                    <div id="waves" class="style-scope paper-ripple"></div>
                </paper-ripple>
                <paper-ripple class="style-scope paper-button">
                    <div id="background" class="style-scope paper-ripple" style="opacity: 0.007748;"></div>
                    <div id="waves" class="style-scope paper-ripple"></div>
                </paper-ripple>
            </paper-button>
        </a>
    `;
        let interval2 = setInterval(() => {
            let e = document.querySelector("ytd-live-chat-frame") || document.querySelector("#input-panel");
            if (e != null) {
                clearInterval(interval2);
                if (isHolotools) {
                    e.style.textAlign = "center";
                    e.appendChild(a);
                } else {
                    e.appendChild(a);
                }
                a.querySelector("a").onclick = callback;
                a.querySelector("yt-formatted-string").textContent = text;
            }
        }, 100);
    }
    makeButton("Watch in LiveTL", () => window.location.href = "https://kentonishi.github.io/LiveTL/?v=" + params.v);
    makeButton("Pop Out Translations", () => window.open(`https://www.youtube.com/live_chat?v=${params.v}&useLiveTL=1`, "",
        "scrollbars=no,resizable=no,status=no,location=no,toolbar=no,menubar=no,width=600,height=300"
    ), "rgb(143, 143, 143)");
}

let params = {};
let activationInterval = setInterval(() => {
    // console.log("Checking if LiveTL needs to be activated");
    if (window.location.href.startsWith("https://www.youtube.com/live_chat")) {
        clearInterval(activationInterval);
        console.log("Using live chat");
        try {
            params = parseParams();
            if (params.useLiveTL) {
                console.log("Running LiveTL!");
                runLiveTL();
            } else if (params.embed_domain == "hololive.jetri.co") {
                insertLiveTLButtons(true);
            }
        } catch (e) { }
    } else if (window.location.href.startsWith("https://www.youtube.com/watch")) {
        clearInterval(activationInterval);
        console.log("Watching video");
        let interval = setInterval(() => {
            if (document.querySelector(".view-count") && document.querySelector(".view-count").textContent.endsWith("now")) {
                clearInterval(interval);
                insertLiveTLButtons();
            }
        }, 100);
    } else {
        // console.log(`${window.location.href} does not need LiveTL`);
    }
}, 1000);

function createModal(container) {
    let settingsButton = document.createElement("div");
    settingsButton.innerHTML = settingsGear;
    settingsButton.id = "settingsGear";
    settingsButton.style.zIndex = 1000000;
    settingsButton.style.padding = "5px";
    settingsButton.style.width = "24px";

    let modalContainer = document.createElement("div");
    modalContainer.className = "modal";
    modalContainer.style.zIndex = 1000000;
    modalContainer.style.width = "calc(100% - 20px);";
    modalContainer.style.display = "none";

    let modalContent = document.createElement("div");
    modalContent.className = "modal-content";

    let nextStyle = {
        "flex": "none",
        "none": "flex",
    };

    let icon = {
        "flex": closeSVG,
        "none": settingsGear,
    };


    settingsButton.addEventListener("click", (e) => {
        let newDisplay = nextStyle[modalContainer.style.display];
        modalContainer.style.display = newDisplay;
        settingsButton.innerHTML = icon[newDisplay];
        if (newDisplay == "none") {
            document.querySelector(".translationText").style.display = "block";
            modalContainer.style.height = "auto";
        } else {
            document.querySelector(".translationText").style.display = "none";
            updateSize();
        }
    });

    modalContainer.appendChild(modalContent);

    container.appendChild(settingsButton);
    container.appendChild(modalContainer);

    return modalContent;
}

<<<<<<< HEAD
=======
function getIframeVideoId(iframe) {
    return /\/embed\/(.+)\?/.exec(iframe.src)[1]
}

function styleHolotoolsButton(button) {
    button.style.width = "50%";
    button.style.cursor = "pointer";
}

function makeHolotoolsButton(text, clickCallback) {
    let button = document.createElement("button");
    button.textContent = text;
    button.onclick = clickCallback;
    styleHolotoolsButton(button);
    return button;
}

function createHolotoolsLiveTLDiv(openInLiveTL, popOutLiveTL) {
    let openDiv = document.createElement("div");
    openDiv.appendChild(openInLiveTL);
    openDiv.appendChild(popOutLiveTL);
    return openDiv;
}

function addButtonsToHolotoolsIframe(iframe) {
    const vid = getIframeVideoId(iframe);
    let openInLiveTL = makeHolotoolsButton("Open Stream in LiveTL", () => {
        window.location.href = `https://kentonishi.github.io/LiveTL/?v=${vid}`;
    });
    let popOutLiveTL = makeHolotoolsButton("Pop Out LiveTL Chat", () => {
        window.open(`https://www.youtube.com/live_chat?v=${vid}&useLiveTL=1`, "",
            "scrollbars=no,resizable=no,status=no,location=no,toolbar=no,menubar=no,width=600,height=300");
    });
    let openDiv = createHolotoolsLiveTLDiv(openInLiveTL, popOutLiveTL);
    iframe.parentElement.prepend(openDiv);
}

function runHolotools() {
    document.querySelectorAll("iframe").forEach((iframe) => {
        if (iframe.done) { }
        else {
            addButtonsToHolotoolsIframe(iframe);
            iframe.done = true;
        }
    });
}

function createSurroundRegex() {
    const surroundTokens = [
        "()", "[]", "{}", "||"
    ];
    let pattern = "";
    let patternEnd = "";
    let notPattern = "";
    
    surroundTokens.forEach((token) => {
        pattern = `${pattern}\\${token[0]}`;
        patternEnd = `${patternEnd}\\${token[1]}`;
        notPattern = `${notPattern}^\\${token[0]}^\\${token[1]}`;
    });
    
    return new RegExp(
        `^([${pattern}])([${notPattern}]+)([${patternEnd}]) ?(.+)`
    );
}

function surroundTokensMatch(token1, token2) {
    switch (token1) {
        case '(': return token2 == ')'
        case '[': return token2 == ']'
        case '{': return token2 == '}'
    }
    return token1 == token2;
}

function surroundFilter(msg) {
    const surroundRegex = createSurroundRegex();
    const result = surroundRegex.exec(msg);
    if (result && surroundTokensMatch(result[1], result[3])) {
        return {
            lang: result[2].trim(),
            msg: result[4],
        }
    }
}

function endFilter(msg) {
    const result = /^([^\-^\:^\|]+)[\-\:\|] ?(.+)/.exec(msg);
    if (result) {
        return {
            lang: result[1].trim(),
            msg: result[2],
        }
    }
}

/**
 * Parses message for translation.
 *
 * @param msg the message
 * @return undefined or 
 * {
 *    lang: language code,
 *    msg: translated message
 * }
 */
function parseTranslation(msg) {
    return surroundFilter(msg) || endFilter(msg);
}

>>>>>>> b2e4ef9c
const modalCSS = `

svg {
    stroke: #A0A0A0;
    fill: #A0A0A0;
};


 /* The Modal (background) */
.modal .modal-content {
    display: none; /* Hidden by default */
    position: fixed; /* Stay in place */
    z-index: 1; /* Sit on top */
    top: 0;
    left: 0;
    width: 100%; /* Full width */
    height: 100%; /* Full height */
    overflow: auto; /* Enable scroll if needed */
    background-color: var(--yt-live-chat-background-color);
    color: var(--yt-live-chat-primary-text-color);
}

/* Modal Content/Box */


.modal-content>* {
    margin-left: 10px;
}

.modal-content>*:not(.dropdown-check-list) {
    margin: 10px;
}

.modal-content {
    justify-content: center;
}

.modal {
    justify-content: center;
    padding-top: 30px;
    padding-left: 10px;
}

#settingsGear {
    top: 10px !important;
    stroke: #0099FF1;
    cursor: pointer;
    position: fixed;
    right: 5px;
    z-index: 1000000;
}

#settingsProjection {
    margin-top: 10px;
    width: 25px;
    height: 25px;
    float: right;
};
`;

const closeSVG = `
<svg class="svgButton" xmlns="http://www.w3.org/2000/svg" height="24" viewBox="0 0 24 24" width="24"><path d="M9 16.2L4.8 12l-1.4 1.4L9 19 21 7l-1.4-1.4L9 16.2z"/></svg>`;

const settingsGear = `<svg class="svgButton" xmlns="http://www.w3.org/2000/svg" height="24" viewBox="0 0 24 24" width="24"><path d="M19.43 12.98c.04-.32.07-.64.07-.98 0-.34-.03-.66-.07-.98l2.11-1.65c.19-.15.24-.42.12-.64l-2-3.46c-.09-.16-.26-.25-.44-.25-.06 0-.12.01-.17.03l-2.49 1c-.52-.4-1.08-.73-1.69-.98l-.38-2.65C14.46 2.18 14.25 2 14 2h-4c-.25 0-.46.18-.49.42l-.38 2.65c-.61.25-1.17.59-1.69.98l-2.49-1c-.06-.02-.12-.03-.18-.03-.17 0-.34.09-.43.25l-2 3.46c-.13.22-.07.49.12.64l2.11 1.65c-.04.32-.07.65-.07.98 0 .33.03.66.07.98l-2.11 1.65c-.19.15-.24.42-.12.64l2 3.46c.09.16.26.25.44.25.06 0 .12-.01.17-.03l2.49-1c.52.4 1.08.73 1.69.98l.38 2.65c.03.24.24.42.49.42h4c.25 0 .46-.18.49-.42l.38-2.65c.61-.25 1.17-.59 1.69-.98l2.49 1c.06.02.12.03.18.03.17 0 .34-.09.43-.25l2-3.46c.12-.22.07-.49-.12-.64l-2.11-1.65zm-1.98-1.71c.04.31.05.52.05.73 0 .21-.02.43-.05.73l-.14 1.13.89.7 1.08.84-.7 1.21-1.27-.51-1.04-.42-.9.68c-.43.32-.84.56-1.25.73l-1.06.43-.16 1.13-.2 1.35h-1.4l-.19-1.35-.16-1.13-1.06-.43c-.43-.18-.83-.41-1.23-.71l-.91-.7-1.06.43-1.27.51-.7-1.21 1.08-.84.89-.7-.14-1.13c-.03-.31-.05-.54-.05-.74s.02-.43.05-.73l.14-1.13-.89-.7-1.08-.84.7-1.21 1.27.51 1.04.42.9-.68c.43-.32.84-.56 1.25-.73l1.06-.43.16-1.13.2-1.35h1.39l.19 1.35.16 1.13 1.06.43c.43.18.83.41 1.23.71l.91.7 1.06-.43 1.27-.51.7 1.21-1.07.85-.89.7.14 1.13zM12 8c-2.21 0-4 1.79-4 4s1.79 4 4 4 4-1.79 4-4-1.79-4-4-4zm0 6c-1.1 0-2-.9-2-2s.9-2 2-2 2 .9 2 2-.9 2-2 2z"/></svg>`;
<|MERGE_RESOLUTION|>--- conflicted
+++ resolved
@@ -637,119 +637,6 @@
     return modalContent;
 }
 
-<<<<<<< HEAD
-=======
-function getIframeVideoId(iframe) {
-    return /\/embed\/(.+)\?/.exec(iframe.src)[1]
-}
-
-function styleHolotoolsButton(button) {
-    button.style.width = "50%";
-    button.style.cursor = "pointer";
-}
-
-function makeHolotoolsButton(text, clickCallback) {
-    let button = document.createElement("button");
-    button.textContent = text;
-    button.onclick = clickCallback;
-    styleHolotoolsButton(button);
-    return button;
-}
-
-function createHolotoolsLiveTLDiv(openInLiveTL, popOutLiveTL) {
-    let openDiv = document.createElement("div");
-    openDiv.appendChild(openInLiveTL);
-    openDiv.appendChild(popOutLiveTL);
-    return openDiv;
-}
-
-function addButtonsToHolotoolsIframe(iframe) {
-    const vid = getIframeVideoId(iframe);
-    let openInLiveTL = makeHolotoolsButton("Open Stream in LiveTL", () => {
-        window.location.href = `https://kentonishi.github.io/LiveTL/?v=${vid}`;
-    });
-    let popOutLiveTL = makeHolotoolsButton("Pop Out LiveTL Chat", () => {
-        window.open(`https://www.youtube.com/live_chat?v=${vid}&useLiveTL=1`, "",
-            "scrollbars=no,resizable=no,status=no,location=no,toolbar=no,menubar=no,width=600,height=300");
-    });
-    let openDiv = createHolotoolsLiveTLDiv(openInLiveTL, popOutLiveTL);
-    iframe.parentElement.prepend(openDiv);
-}
-
-function runHolotools() {
-    document.querySelectorAll("iframe").forEach((iframe) => {
-        if (iframe.done) { }
-        else {
-            addButtonsToHolotoolsIframe(iframe);
-            iframe.done = true;
-        }
-    });
-}
-
-function createSurroundRegex() {
-    const surroundTokens = [
-        "()", "[]", "{}", "||"
-    ];
-    let pattern = "";
-    let patternEnd = "";
-    let notPattern = "";
-    
-    surroundTokens.forEach((token) => {
-        pattern = `${pattern}\\${token[0]}`;
-        patternEnd = `${patternEnd}\\${token[1]}`;
-        notPattern = `${notPattern}^\\${token[0]}^\\${token[1]}`;
-    });
-    
-    return new RegExp(
-        `^([${pattern}])([${notPattern}]+)([${patternEnd}]) ?(.+)`
-    );
-}
-
-function surroundTokensMatch(token1, token2) {
-    switch (token1) {
-        case '(': return token2 == ')'
-        case '[': return token2 == ']'
-        case '{': return token2 == '}'
-    }
-    return token1 == token2;
-}
-
-function surroundFilter(msg) {
-    const surroundRegex = createSurroundRegex();
-    const result = surroundRegex.exec(msg);
-    if (result && surroundTokensMatch(result[1], result[3])) {
-        return {
-            lang: result[2].trim(),
-            msg: result[4],
-        }
-    }
-}
-
-function endFilter(msg) {
-    const result = /^([^\-^\:^\|]+)[\-\:\|] ?(.+)/.exec(msg);
-    if (result) {
-        return {
-            lang: result[1].trim(),
-            msg: result[2],
-        }
-    }
-}
-
-/**
- * Parses message for translation.
- *
- * @param msg the message
- * @return undefined or 
- * {
- *    lang: language code,
- *    msg: translated message
- * }
- */
-function parseTranslation(msg) {
-    return surroundFilter(msg) || endFilter(msg);
-}
-
->>>>>>> b2e4ef9c
 const modalCSS = `
 
 svg {
