const languages = [
    { code: 'ab', name: 'Abkhazian' },
    { code: 'aa', name: 'Afar' },
    { code: 'af', name: 'Afrikaans' },
    { code: 'ak', name: 'Akan' },
    { code: 'sq', name: 'Albanian' },
    { code: 'am', name: 'Amharic' },
    { code: 'ar', name: 'Arabic' },
    { code: 'an', name: 'Aragonese' },
    { code: 'hy', name: 'Armenian' },
    { code: 'as', name: 'Assamese' },
    { code: 'av', name: 'Avaric' },
    { code: 'ae', name: 'Avestan' },
    { code: 'ay', name: 'Aymara' },
    { code: 'az', name: 'Azerbaijani' },
    { code: 'bm', name: 'Bambara' },
    { code: 'ba', name: 'Bashkir' },
    { code: 'eu', name: 'Basque' },
    { code: 'be', name: 'Belarusian' },
    { code: 'bn', name: 'Bengali' },
    { code: 'bh', name: 'Bihari languages' },
    { code: 'bi', name: 'Bislama' },
    { code: 'bs', name: 'Bosnian' },
    { code: 'br', name: 'Breton' },
    { code: 'bg', name: 'Bulgarian' },
    { code: 'my', name: 'Burmese' },
    { code: 'ca', name: 'Catalan, Valencian' },
    { code: 'km', name: 'Central Khmer' },
    { code: 'ch', name: 'Chamorro' },
    { code: 'ce', name: 'Chechen' },
    { code: 'ny', name: 'Chichewa, Chewa, Nyanja' },
    { code: 'zh', name: 'Chinese' },
    { code: 'cu', name: 'Church Slavonic, Old Bulgarian, Old Church Slavonic' },
    { code: 'cv', name: 'Chuvash' },
    { code: 'kw', name: 'Cornish' },
    { code: 'co', name: 'Corsican' },
    { code: 'cr', name: 'Cree' },
    { code: 'hr', name: 'Croatian' },
    { code: 'cs', name: 'Czech' },
    { code: 'da', name: 'Danish' },
    { code: 'dv', name: 'Divehi, Dhivehi, Maldivian' },
    { code: 'nl', name: 'Dutch, Flemish' },
    { code: 'dz', name: 'Dzongkha' },
    { code: 'en', name: 'English' },
    { code: 'eo', name: 'Esperanto' },
    { code: 'et', name: 'Estonian' },
    { code: 'ee', name: 'Ewe' },
    { code: 'fo', name: 'Faroese' },
    { code: 'fj', name: 'Fijian' },
    { code: 'fi', name: 'Finnish' },
    { code: 'fr', name: 'French' },
    { code: 'ff', name: 'Fulah' },
    { code: 'gd', name: 'Gaelic, Scottish Gaelic' },
    { code: 'gl', name: 'Galician' },
    { code: 'lg', name: 'Ganda' },
    { code: 'ka', name: 'Georgian' },
    { code: 'de', name: 'German' },
    { code: 'ki', name: 'Gikuyu, Kikuyu' },
    { code: 'el', name: 'Greek (Modern)' },
    { code: 'kl', name: 'Greenlandic, Kalaallisut' },
    { code: 'gn', name: 'Guarani' },
    { code: 'gu', name: 'Gujarati' },
    { code: 'ht', name: 'Haitian, Haitian Creole' },
    { code: 'ha', name: 'Hausa' },
    { code: 'he', name: 'Hebrew' },
    { code: 'hz', name: 'Herero' },
    { code: 'hi', name: 'Hindi' },
    { code: 'ho', name: 'Hiri Motu' },
    { code: 'hu', name: 'Hungarian' },
    { code: 'is', name: 'Icelandic' },
    { code: 'io', name: 'Ido' },
    { code: 'ig', name: 'Igbo' },
    { code: 'id', name: 'Indonesian' },
    // { code: 'ia', name: 'Interlingua (International Auxiliary Language Association)' },
    { code: 'ie', name: 'Interlingue' },
    { code: 'iu', name: 'Inuktitut' },
    { code: 'ik', name: 'Inupiaq' },
    { code: 'ga', name: 'Irish' },
    { code: 'it', name: 'Italian' },
    { code: 'jp', name: 'Japanese' },
    { code: 'jv', name: 'Javanese' },
    { code: 'kn', name: 'Kannada' },
    { code: 'kr', name: 'Kanuri' },
    { code: 'ks', name: 'Kashmiri' },
    { code: 'kk', name: 'Kazakh' },
    { code: 'rw', name: 'Kinyarwanda' },
    { code: 'kv', name: 'Komi' },
    { code: 'kg', name: 'Kongo' },
    { code: 'ko', name: 'Korean' },
    { code: 'kj', name: 'Kwanyama, Kuanyama' },
    { code: 'ku', name: 'Kurdish' },
    { code: 'ky', name: 'Kyrgyz' },
    { code: 'lo', name: 'Lao' },
    { code: 'la', name: 'Latin' },
    { code: 'lv', name: 'Latvian' },
    { code: 'lb', name: 'Letzeburgesch, Luxembourgish' },
    { code: 'li', name: 'Limburgish, Limburgan, Limburger' },
    { code: 'ln', name: 'Lingala' },
    { code: 'lt', name: 'Lithuanian' },
    { code: 'lu', name: 'Luba-Katanga' },
    { code: 'mk', name: 'Macedonian' },
    { code: 'mg', name: 'Malagasy' },
    { code: 'ms', name: 'Malay' },
    { code: 'ml', name: 'Malayalam' },
    { code: 'mt', name: 'Maltese' },
    { code: 'gv', name: 'Manx' },
    { code: 'mi', name: 'Maori' },
    { code: 'mr', name: 'Marathi' },
    { code: 'mh', name: 'Marshallese' },
    { code: 'ro', name: 'Moldovan, Moldavian, Romanian' },
    { code: 'mn', name: 'Mongolian' },
    { code: 'na', name: 'Nauru' },
    { code: 'nv', name: 'Navajo, Navaho' },
    { code: 'nd', name: 'Northern Ndebele' },
    { code: 'ng', name: 'Ndonga' },
    { code: 'ne', name: 'Nepali' },
    { code: 'se', name: 'Northern Sami' },
    { code: 'no', name: 'Norwegian' },
    { code: 'nb', name: 'Norwegian Bokmål' },
    { code: 'nn', name: 'Norwegian Nynorsk' },
    { code: 'ii', name: 'Nuosu, Sichuan Yi' },
    { code: 'oc', name: 'Occitan (post 1500)' },
    { code: 'oj', name: 'Ojibwa' },
    { code: 'or', name: 'Oriya' },
    { code: 'om', name: 'Oromo' },
    { code: 'os', name: 'Ossetian, Ossetic' },
    { code: 'pi', name: 'Pali' },
    { code: 'pa', name: 'Panjabi, Punjabi' },
    { code: 'ps', name: 'Pashto, Pushto' },
    { code: 'fa', name: 'Persian' },
    { code: 'pl', name: 'Polish' },
    { code: 'pt', name: 'Portuguese' },
    { code: 'qu', name: 'Quechua' },
    { code: 'rm', name: 'Romansh' },
    { code: 'rn', name: 'Rundi' },
    { code: 'ru', name: 'Russian' },
    { code: 'sm', name: 'Samoan' },
    { code: 'sg', name: 'Sango' },
    { code: 'sa', name: 'Sanskrit' },
    { code: 'sc', name: 'Sardinian' },
    { code: 'sr', name: 'Serbian' },
    { code: 'sn', name: 'Shona' },
    { code: 'sd', name: 'Sindhi' },
    { code: 'si', name: 'Sinhala, Sinhalese' },
    { code: 'sk', name: 'Slovak' },
    { code: 'sl', name: 'Slovenian' },
    { code: 'so', name: 'Somali' },
    { code: 'st', name: 'Sotho, Southern' },
    { code: 'nr', name: 'South Ndebele' },
    { code: 'es', name: 'Spanish, Castilian' },
    { code: 'su', name: 'Sundanese' },
    { code: 'sw', name: 'Swahili' },
    { code: 'ss', name: 'Swati' },
    { code: 'sv', name: 'Swedish' },
    { code: 'tl', name: 'Tagalog' },
    { code: 'ty', name: 'Tahitian' },
    { code: 'tg', name: 'Tajik' },
    { code: 'ta', name: 'Tamil' },
    { code: 'tt', name: 'Tatar' },
    { code: 'te', name: 'Telugu' },
    { code: 'th', name: 'Thai' },
    { code: 'bo', name: 'Tibetan' },
    { code: 'ti', name: 'Tigrinya' },
    { code: 'to', name: 'Tonga (Tonga Islands)' },
    { code: 'ts', name: 'Tsonga' },
    { code: 'tn', name: 'Tswana' },
    { code: 'tr', name: 'Turkish' },
    { code: 'tk', name: 'Turkmen' },
    { code: 'tw', name: 'Twi' },
    { code: 'ug', name: 'Uighur, Uyghur' },
    { code: 'uk', name: 'Ukrainian' },
    { code: 'ur', name: 'Urdu' },
    { code: 'uz', name: 'Uzbek' },
    { code: 've', name: 'Venda' },
    { code: 'vi', name: 'Vietnamese' },
    { code: 'vo', name: 'Volap_k' },
    { code: 'wa', name: 'Walloon' },
    { code: 'cy', name: 'Welsh' },
    { code: 'fy', name: 'Western Frisian' },
    { code: 'wo', name: 'Wolof' },
    { code: 'xh', name: 'Xhosa' },
    { code: 'yi', name: 'Yiddish' },
    { code: 'yo', name: 'Yoruba' },
    { code: 'za', name: 'Zhuang, Chuang' },
    { code: 'zu', name: 'Zulu' }
];

var languageConversionTable = {};
languages.forEach(i => languageConversionTable[i.name + ` [${i.code}]`] = i);

languages.sort((a, b) => a.code - b.code);


// global helper function to handle scrolling
function updateSize() {
    var pix = document.querySelector(".dropdown-check-list").getBoundingClientRect().bottom;
    document.querySelector(".modal").style.height = pix + "px";
}

function runLiveTL() {
    switchChat();
    setTimeout(() => {
        let style = document.createElement('style');
        style.innerHTML = `
            .livetl {
                position: fixed;
                top: 0;
                left: 0;
                width: 100%;
                height: 100%;
                background-color: var(--yt-live-chat-background-color);
                color: var(--yt-live-chat-primary-text-color);
                z-index: 0;
                word-wrap: break-word;
                word-break: break-word;
                font-size: 20px;
                overflow-x: none;
                overflow-y: auto;
                padding: 0px;
                min-height: 0px !important;
                min-width 0px !important;
            }

            /* width */
            ::-webkit-scrollbar {
              width: 4px;
            }
            
            /* Track */
            ::-webkit-scrollbar-track {
              background: #f1f1f1; 
            }
             
            /* Handle */
            ::-webkit-scrollbar-thumb {
              background: #888; 
            }
            
            /* Handle on hover */
            ::-webkit-scrollbar-thumb:hover {
              background: #555; 
            }

            .livetl * {
                vertical-align: baseline;
            }
            .navbar{
                margin-top: 10px;
                min-height: 25px;
            }
            input {
                padding: 5px;
            }
            .dropdown-check-list {
                display: inline-block;
                background-color: white;
                color: black;
                font-size: 14px;
            }
            .dropdown-check-list .anchor {
                position: relative;
                cursor: pointer;
                display: inline-block;
                padding: 5px 50px 5px 10px;
                border: 1px solid #ccc;
            }
            .dropdown-check-list .anchor:after {
                position: absolute;
                content: "";
                border-left: 2px solid black;
                border-top: 2px solid black;
                padding: 5px;
                right: 10px;
                top: 20%;
                -moz-transform: rotate(-135deg);
                -ms-transform: rotate(-135deg);
                -o-transform: rotate(-135deg);
                -webkit-transform: rotate(-135deg);
                transform: rotate(-135deg);
            }
            .dropdown-check-list .anchor:active:after {
                right: 8px;
                top: 21%;
            }
            .dropdown-check-list ul.items {
                padding: 2px;
                display: none;
                margin: 0;
                border: 1px solid #ccc;
                border-top: none;
            }
            .dropdown-check-list ul.items li {
                list-style: none;
            }

            .dropdown-check-list {
                position: absolute;
            }

            .translationText{
                position: absolute;
                z-index: -1;
                margin-top: 5px;
                margin-botton: 5px;
            }

            .authorName {
                font-size: 12px;
                color: #bdbdbd;
                margin-left: 5px;
                vertical-align: baseline;
            }

            label {
                -webkit-user-select: none;
                -khtml-user-select: none;
                -moz-user-select: -moz-none;
                -o-user-select: none;
                user-select: none;
            }

            .hide {
                stroke-width: 0;
                fill: #A0A0A0;
                stroke: rgb(0, 153, 255);
                width: 12px;
                height: 12px;
            }

            .hide:hover {
                fill: cornflowerblue;
            }

            .ban {
                stroke-width: 0;
                fill: #A0A0A0;
                stroke: rgb(0, 153, 255);
                width: 12px;
                height: 12px;
            }

            .ban:hover {
                fill: crimson;
            }

            .optionLabel {
                position: absolute;
                margin-left: 0;
                display: contents !important;
            }

            .line {
                margin-left: 15px;
            }

            .messageOptions {
                margin-left: 5px;
            }
        ` + modalCSS;

        document.getElementsByTagName("head")[0].appendChild(style);
        let livetlContainer = document.createElement("div");
        livetlContainer.className = "livetl";
        document.body.appendChild(livetlContainer);
        let settings = createModal(livetlContainer);
        let e = document.createElement("div");
        e.className = "translationText";
        let select = document.createElement("input");
        select.dataset.role = "none";
        let datalist = document.createElement("datalist");
        datalist.id = "languages";
        languages.forEach(lang => {
            let opt = document.createElement("option");
            opt.value = lang.name + ` [${lang.code}]`;
            if (lang.code == "en") select.value = opt.value;
            datalist.appendChild(opt);
        });
        let lastLang = select.value;
        select.id = "langSelect";
        select.setAttribute("list", datalist.id);
        select.onblur = () => {
            if (!(select.value in languageConversionTable)) {
                select.value = lastLang;
            }
        }
        select.onfocus = () => select.value = "";

        let checklist = document.createElement("div");
        checklist.className = "dropdown-check-list";
        checklist.tabIndex = 1;
        let defaultText = document.createElement("span");
        defaultText.className = "anchor";
        defaultText.textContent = "View All";
        checklist.appendChild(defaultText);
        let items = document.createElement("ul");
        items.id = "items";
        items.className = "items";
        checklist.appendChild(items);

        var langSelectLabel = document.createElement("span");
        langSelectLabel.className = "optionLabel";
        langSelectLabel.textContent = "Language:";
        settings.appendChild(langSelectLabel);
        settings.appendChild(select);
        settings.appendChild(datalist);
        settings.appendChild(document.createElement("br"));
        var translatorSelectLabel = document.createElement("span");
        translatorSelectLabel.className = "optionLabel";
        translatorSelectLabel.textContent = "Translators:";
        settings.appendChild(translatorSelectLabel);
        settings.appendChild(checklist);
        livetlContainer.appendChild(e);

        let allTranslators = {};

        let allTranslatorCheckbox = {};

        checkboxUpdate = () => {
            allTranslators = {};
            let boxes = checklist.querySelectorAll("input");
            boxes.forEach(box => {
                allTranslators[box.id] = box;
                if (box != allTranslatorCheckbox && !box.checked) allTranslatorCheckbox.checked = false;
            });
            if (allTranslatorCheckbox.checked) {
                let boxes = checklist.querySelectorAll("input:not(:checked)");
                boxes.forEach(box => box.checked = true)
            }
            let messages = document.querySelectorAll(".line");
            for (i = 0; i < messages.length; i++) {
                if (i > 25) {
                    messages[i].remove();
                    continue;
                }
                if (!allTranslators[messages[i].querySelector(".authorName").textContent].checked) {
                    messages[i].remove();
                }
            }
        }

        createCheckbox = (name, checked = false, callback = null) => {
            let selectTranslatorMessage = document.createElement("li");
            items.append(selectTranslatorMessage);
            let checkbox = document.createElement("input");
            checkbox.type = "checkbox";
            checkbox.id = name;
            checkbox.checked = checked;
            checkbox.onchange = callback || checkboxUpdate;
            selectTranslatorMessage.appendChild(checkbox);
            let person = document.createElement("label");
            person.setAttribute("for", name);
            person.textContent = person.value = name + ", " + (new Date()).toString().split(" ")[4];
            selectTranslatorMessage.appendChild(person);
            checkboxUpdate();
            return checkbox;
        }

        allTranslatorCheckbox = createCheckbox("All Translators", true, () => {
            let boxes = checklist.querySelectorAll("input:not(:checked)");
            boxes.forEach(box => box.checked = allTranslatorCheckbox.checked);
            checkboxUpdate();
        });

        checklist.getElementsByClassName('anchor')[0].onclick = () => {
            if (items.style.display != "block") items.style.display = "block";
            else items.style.display = "none";
            updateSize();
        }

        checklist.onblur = e => {
            if (!e.currentTarget.contains(e.relatedTarget)) items.style.display = "none";
            else e.currentTarget.focus();
            updateSize();
        }

        let checkedSet = new Set();

        setInterval(() => {
            // if (select.value in languageConversionTable && select.value != lastLang) e.innerHTML = "";
            var start = (new Date()).getMilliseconds();
            let messages = document.querySelectorAll(".yt-live-chat-text-message-renderer > #message:not(.scanned)");
            messages.forEach(m => {
                if (!checkedSet.has(m.textContent)) {
                    console.log(`Scanning message: ${m.textContent}`);
                    checkedSet.add(m.textContent);
                }
                let parsed = /^\[(\w+)\] ?(.+)/.exec(m.textContent);
                if (parsed != null && parsed[1].toLowerCase() == languageConversionTable[select.value].code) {
                    let author = m.parentElement.childNodes[1].textContent;
                    let line = document.createElement("div");
                    line.className = "line";
                    line.style.marginBottom = "10px";
                    line.style.marginTop = "10px";
                    line.textContent = parsed[2];
                    let authorInfo = document.createElement("span");
                    let authorName = document.createElement("span");
                    authorName.className = "authorName";
                    line.appendChild(authorInfo);
                    authorName.textContent = author;
                    authorInfo.appendChild(authorName);
                    let hide = document.createElement("span");
                    hide.style.cursor = "pointer";
                    hide.onclick = () => line.remove();
                    hide.innerHTML = `
                    <svg class="hide" version="1.1" id="Capa_1" xmlns="http://www.w3.org/2000/svg" xmlns:xlink="http://www.w3.org/1999/xlink" x="0px" y="0px"
                        viewBox="0 0 572.098 572.098" style="enable-background:new 0 0 572.098 572.098;"
                        xml:space="preserve">
                        <g>
                            <path d="M99.187,398.999l44.333-44.332c-24.89-15.037-47.503-33.984-66.763-56.379c29.187-33.941,66.053-60.018,106.947-76.426
                                c-6.279,14.002-9.853,29.486-9.853,45.827c0,16.597,3.696,32.3,10.165,46.476l35.802-35.797
                                c-5.698-5.594-9.248-13.36-9.248-21.977c0-17.02,13.801-30.82,30.82-30.82c8.611,0,16.383,3.55,21.971,9.248l32.534-32.534
                                l36.635-36.628l18.366-18.373c-21.206-4.186-42.896-6.469-64.848-6.469c-107.663,0-209.732,52.155-273.038,139.518L0,298.288
                                l13.011,17.957C36.83,349.116,66.151,376.999,99.187,398.999z"/>
                            <path d="M459.208,188.998l-44.854,44.854c30.539,16.071,58.115,37.846,80.986,64.437
                                c-52.167,60.662-128.826,96.273-209.292,96.273c-10.3,0-20.533-0.6-30.661-1.744l-52.375,52.375
                                c26.903,6.887,54.762,10.57,83.036,10.57c107.663,0,209.738-52.154,273.038-139.523l13.011-17.957l-13.011-17.956
                                C532.023,242.995,497.844,212.15,459.208,188.998z"/>
                            <path d="M286.049,379.888c61.965,0,112.198-50.234,112.198-112.199c0-5.588-0.545-11.035-1.335-16.402L269.647,378.56
                                C275.015,379.349,280.461,379.888,286.049,379.888z"/>
                            <path d="M248.815,373.431L391.79,230.455l4.994-4.994l45.796-45.796l86.764-86.77c13.543-13.543,13.543-35.502,0-49.046
                                c-6.77-6.769-15.649-10.159-24.523-10.159s-17.754,3.384-24.522,10.159l-108.33,108.336l-22.772,22.772l-29.248,29.248
                                l-48.14,48.14l-34.456,34.456l-44.027,44.027l-33.115,33.115l-45.056,45.055l-70.208,70.203
                                c-13.543,13.543-13.543,35.502,0,49.045c6.769,6.77,15.649,10.16,24.523,10.16s17.754-3.385,24.523-10.16l88.899-88.898
                                l50.086-50.086L248.815,373.431z"/>
                        </g>
                    </svg>
                    `;
                    let ban = document.createElement("span");
                    ban.onclick = () => {
                        allTranslators[author].checked = false;
                        checkboxUpdate();
                    }
                    ban.style.cursor = "pointer";
                    ban.innerHTML = `
                    <svg class="ban" viewBox="0 0 24 24" xmlns="http://www.w3.org/2000/svg">
                        <g data-name="Layer 2">
                            <g data-name="person-delete">
                                <rect width="24" height="24" opacity="0" />
                                <path
                                    d="M20.47 7.5l.73-.73a1 1 0 0 0-1.47-1.47L19 6l-.73-.73a1 1 0 0 0-1.47 1.5l.73.73-.73.73a1 1 0 0 0 1.47 1.47L19 9l.73.73a1 1 0 0 0 1.47-1.5z" />
                                <path d="M10 11a4 4 0 1 0-4-4 4 4 0 0 0 4 4z" />
                                <path d="M16 21a1 1 0 0 0 1-1 7 7 0 0 0-14 0 1 1 0 0 0 1 1z" />
                            </g>
                        </g>
                    </svg>
                    `;
                    var options = document.createElement("span");
                    options.appendChild(hide);
                    options.appendChild(ban);
                    authorInfo.append(options);
                    if (!(author in allTranslators)) createCheckbox(author, allTranslatorCheckbox.checked);
                    if (allTranslators[author].checked) e.prepend(line);
                    options.style.display = "none";
                    options.className = "messageOptions";
                    line.onmouseover = () => options.style.display = "inline-block";
                    line.onmouseleave = () => options.style.display = "none";
                }
<<<<<<< HEAD
                // m.classList.add("scanned");
                // m.textContent = "[SCANNED] " + m.textContent;
                m.textContent = "";
=======
>>>>>>> d131cb30
            });
            messages.forEach(m => {
                m.classList.add("scanned");
                let t = document.createElement("span");
                t.textContent = "[SCANNED] ";
                m.prepend(t);
            })
            if (select.value in languageConversionTable) lastLang = select.value;
            console.log(`Polling ${messages.length} messages took ${(new Date()).getMilliseconds() - start}ms`);
            // e.scrollTop = e.scrollHeight;
        }, 1000);
    }, 100);
}

function switchChat() {
    let count = 2;
    document.querySelectorAll(".yt-dropdown-menu").forEach((e) => {
        if (/Live chat/.exec(e.innerText) && count > 0) {
            e.click();
            count--;
        }
    })
};

function parseParams() {
    let s = decodeURI(location.search.substring(1))
        .replace(/"/g, '\\"')
        .replace(/&/g, '","')
        .replace(/=/g, '":"');
    return s == "" ? {} : JSON.parse('{"' + s + '"}');
}

window.onload = () => {
    if (parent === top) {
        try {
            let params = parseParams();
            if (params.useLiveTL) {
                console.log("Running LiveTL!");
                runLiveTL();
            }
        } catch (e) { }
    }
}

function createModal(container) {
    let settingsButton = document.createElement("div");
    settingsButton.innerHTML = settingsGear;
    settingsButton.id = "settingsGear";
    settingsButton.style.zIndex = 100000;
    settingsButton.style.position = "fixed";
    settingsButton.style.top = 0;
    settingsButton.style.right = 0;
    settingsButton.style.padding = "5px";
    settingsButton.style.width = "5em !important";

    let modalContainer = document.createElement("div");
    modalContainer.className = "modal";
    modalContainer.style.zIndex = 1000000;
    modalContainer.style.display = "none";

    let modalContent = document.createElement("div");
    modalContent.className = "modal-content";

    let nextStyle = {
        "flex": "none",
        "none": "flex",
    };

    let icon = {
        "flex": closeSVG,
        "none": settingsGear,
    };


    settingsButton.addEventListener("click", (e) => {
        let newDisplay = nextStyle[modalContainer.style.display];
        modalContainer.style.display = newDisplay;
        settingsButton.innerHTML = icon[newDisplay];
        if (newDisplay == "none") {
            document.querySelector(".translationText").style.display = "block";
            modalContainer.style.height = "auto";
        } else {
            document.querySelector(".translationText").style.display = "none";
            updateSize();
        }
    });

    modalContainer.appendChild(modalContent);

    container.appendChild(settingsButton);
    container.appendChild(modalContainer);

    return modalContent;
}

const modalCSS = `

svg {
    stroke: #A0A0A0;
    fill: #A0A0A0;
};


 /* The Modal (background) */
.modal .modal-content {
    display: none; /* Hidden by default */
    position: fixed; /* Stay in place */
    z-index: 1; /* Sit on top */
    top: 0;
    left: 0;
    width: 100%; /* Full width */
    height: 100%; /* Full height */
    overflow: auto; /* Enable scroll if needed */
    background-color: var(--yt-live-chat-background-color);
    color: var(--yt-live-chat-primary-text-color);
}

/* Modal Content/Box */

.modal-content>* {
    margin-left: 10px;
}

.modal-content>*:not(.dropdown-check-list) {
    margin: 10px;
}

.modal {
    justify-content: center;
    padding-top: 30px;
}

#settingsGear {
    top: 5px !important;
    stroke: #0099FF1;
    cursor: pointer;
}
`;

const closeSVG = `
<svg class="svgButton" xmlns="http://www.w3.org/2000/svg" height="24" viewBox="0 0 24 24" width="24"><path d="M9 16.2L4.8 12l-1.4 1.4L9 19 21 7l-1.4-1.4L9 16.2z"/></svg>`;

const settingsGear = `<svg class="svgButton" xmlns="http://www.w3.org/2000/svg" height="24" viewBox="0 0 24 24" width="24"><path d="M19.43 12.98c.04-.32.07-.64.07-.98 0-.34-.03-.66-.07-.98l2.11-1.65c.19-.15.24-.42.12-.64l-2-3.46c-.09-.16-.26-.25-.44-.25-.06 0-.12.01-.17.03l-2.49 1c-.52-.4-1.08-.73-1.69-.98l-.38-2.65C14.46 2.18 14.25 2 14 2h-4c-.25 0-.46.18-.49.42l-.38 2.65c-.61.25-1.17.59-1.69.98l-2.49-1c-.06-.02-.12-.03-.18-.03-.17 0-.34.09-.43.25l-2 3.46c-.13.22-.07.49.12.64l2.11 1.65c-.04.32-.07.65-.07.98 0 .33.03.66.07.98l-2.11 1.65c-.19.15-.24.42-.12.64l2 3.46c.09.16.26.25.44.25.06 0 .12-.01.17-.03l2.49-1c.52.4 1.08.73 1.69.98l.38 2.65c.03.24.24.42.49.42h4c.25 0 .46-.18.49-.42l.38-2.65c.61-.25 1.17-.59 1.69-.98l2.49 1c.06.02.12.03.18.03.17 0 .34-.09.43-.25l2-3.46c.12-.22.07-.49-.12-.64l-2.11-1.65zm-1.98-1.71c.04.31.05.52.05.73 0 .21-.02.43-.05.73l-.14 1.13.89.7 1.08.84-.7 1.21-1.27-.51-1.04-.42-.9.68c-.43.32-.84.56-1.25.73l-1.06.43-.16 1.13-.2 1.35h-1.4l-.19-1.35-.16-1.13-1.06-.43c-.43-.18-.83-.41-1.23-.71l-.91-.7-1.06.43-1.27.51-.7-1.21 1.08-.84.89-.7-.14-1.13c-.03-.31-.05-.54-.05-.74s.02-.43.05-.73l.14-1.13-.89-.7-1.08-.84.7-1.21 1.27.51 1.04.42.9-.68c.43-.32.84-.56 1.25-.73l1.06-.43.16-1.13.2-1.35h1.39l.19 1.35.16 1.13 1.06.43c.43.18.83.41 1.23.71l.91.7 1.06-.43 1.27-.51.7 1.21-1.07.85-.89.7.14 1.13zM12 8c-2.21 0-4 1.79-4 4s1.79 4 4 4 4-1.79 4-4-1.79-4-4-4zm0 6c-1.1 0-2-.9-2-2s.9-2 2-2 2 .9 2 2-.9 2-2 2z"/></svg>`;<|MERGE_RESOLUTION|>--- conflicted
+++ resolved
@@ -555,20 +555,17 @@
                     line.onmouseover = () => options.style.display = "inline-block";
                     line.onmouseleave = () => options.style.display = "none";
                 }
-<<<<<<< HEAD
                 // m.classList.add("scanned");
                 // m.textContent = "[SCANNED] " + m.textContent;
                 m.textContent = "";
-=======
->>>>>>> d131cb30
             });
-            messages.forEach(m => {
-                m.classList.add("scanned");
-                let t = document.createElement("span");
-                t.textContent = "[SCANNED] ";
-                m.prepend(t);
-            })
-            if (select.value in languageConversionTable) lastLang = select.value;
+            // messages.forEach(m => {
+            //     m.classList.add("scanned");
+            //     let t = document.createElement("span");
+            //     t.textContent = "[SCANNED] ";
+            //     m.prepend(t);
+            // })
+            // if (select.value in languageConversionTable) lastLang = select.value;
             console.log(`Polling ${messages.length} messages took ${(new Date()).getMilliseconds() - start}ms`);
             // e.scrollTop = e.scrollHeight;
         }, 1000);
