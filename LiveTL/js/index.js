<<<<<<< HEAD
parseParams = () => {
  const s = decodeURI(location.search.substring(1))
    .replace(/"/g, '\\"')
    .replace(/&/g, '","')
    .replace(/=/g, '":"');
  return s == '' ? {} : JSON.parse('{"' + s + '"}');
};

const params = parseParams();
const v = params.v || '5qap5aO4i9A'; // ChilledCow
=======
params = parseParams();
const v = params.v || '5qap5aO4i9A';
>>>>>>> 167cd52d
const stream = document.querySelector('#stream');
const leftPanelContainer = document.querySelector('#leftPanelContainer');
const ltlchat = document.querySelector('#livetl-chat');
const chat = document.querySelector('#chat');
const videoPanel = document.querySelector('#videoPanel');
const liveTLPanel = document.querySelector('#ltlPanel');
const outputPanel = document.querySelector('#outputPanel');
const youtubeChatPanel = document.querySelector('#youtubeChatPanel');
document.title = decodeURIComponent(params.title || 'LiveTL');
const start = () => {
  leftPanelContainer.querySelectorAll('*').forEach(node => {
    node.style.display = 'none';
  });
  // stream.style.display = 'none';
  ltlchat.style.display = 'none';
  chat.style.display = 'none';
  videoPanel.style.backgroundColor = 'var(--accent)';
  outputPanel.style.backgroundColor = 'var(--accent)';
  youtubeChatPanel.style.backgroundColor = 'var(--accent)';
};
const stop = () => {
  // stream.style.display = 'block';
  leftPanelContainer.querySelectorAll('*').forEach(node => {
    node.style.display = 'block';
  });
  ltlchat.style.display = 'block';
  chat.style.display = 'block';
  videoPanel.style.backgroundColor = 'black';
  outputPanel.style.backgroundColor = 'black';
  youtubeChatPanel.style.backgroundColor = 'black';
  localStorage.setItem('LTL:rightPanelHeight', youtubeChatPanel.style.height);
  const width = getPaneWidth();
  if (isNaN(width) === false) {
    localStorage.setItem('LTL:leftPanelWidth', width.toString());
  }
};

$('#youtubeChatPanel').resizable({
  handles: {
    s: '#handleH'
  },
  start: start,
  stop: stop
});

// resizing yoinked and modified from https://spin.atomicobject.com/2019/11/21/creating-a-resizable-html-element/
const getResizeableElement = () => document.getElementById('videoPanel');
const getHandleElement = () => document.getElementById('handleV');

const setPaneWidth = (width) => {
  if (width > window.innerWidth - 150)
    return;

  getResizeableElement().style
    .setProperty('--resizeable-width', `${width}px`);
};

const getPaneWidth = () => {
  const pxWidth = getComputedStyle(getResizeableElement())
    .getPropertyValue('--resizeable-width');
  return parseInt(pxWidth, 10);
};

const startDragging = (event) => {
  event.preventDefault();
  start();
  getResizeableElement();

  const startingPaneWidth = getPaneWidth();
  const xOffset = event.pageX;

  const mouseUp = () => {
    setPaneWidth(getPaneWidth());
    document.body.removeEventListener('mousemove', mouseDragHandler);
    stop();
  };

  const mouseDragHandler = async (moveEvent) => {
    moveEvent.preventDefault();

    const primaryButtonPressed = moveEvent.buttons === 1;
    if (!primaryButtonPressed) {
      mouseUp();
    }

    const paneOriginAdjustment = await getStorage('chatSide') === 'left' ? 1 : -1;
    setPaneWidth((xOffset - moveEvent.pageX) * paneOriginAdjustment + startingPaneWidth);
  };

  document.body.addEventListener('mousemove', mouseDragHandler);
  document.body.addEventListener('mouseup', mouseUp);
};

getStorage('chatSide').then(side => {
  if (side === 'right') {
    videoPanel.style.order = '1';
    liveTLPanel.style.order = '3';
  } else if (side === 'left') {
    videoPanel.style.order = '3';
    liveTLPanel.style.order = '1';
  }
});

getHandleElement().addEventListener('mousedown', startDragging);

window.addEventListener('resize', () => {
  if (getPaneWidth() > window.innerWidth - 150) {
    setPaneWidth(window.innerWidth - 150);
  }
})

let c = params.continuation;
let r = params.isReplay;
r = r == null ? c : r;

window.addEventListener('message', d => {
  d = JSON.parse(JSON.stringify(d.data));

  try {
    chat.contentWindow.postMessage(d, '*');
    ltlchat.contentWindow.postMessage(d, '*');
  } catch (e) { }
});

let q = `?isReplay=${(r ? 1 : '')}&v=${v}${(c ? `&continuation=${c}` : '')}`;

(async () => {
  let main = await getWAR('index.html');
  let pop = await getWAR('popout/index.html');
  ltlchat.src = `${pop}${q}&useLiveTL=1&isReplay=${(r ? 1 : '')}`;
  if (window.location.href.startsWith(main)) {
    ltlchat.src = `${pop}${q}&useLiveTL=1`;
  }
})();

chat.src = embedDomain + q;

let leftWidth = localStorage.getItem('LTL:leftPanelWidth');
let rightHeight = localStorage.getItem('LTL:rightPanelHeight');

if (leftWidth) {
  setPaneWidth(leftWidth);
} else {
  setPaneWidth(Math.round(window.innerWidth * 0.8));
}

if (params.noVideo) {
  videoPanel.style.display = 'none';
  document.querySelector('#handleV').style.display = 'none';
} else {
  stream.src = `${embedDomain}?v=${v}&mode=video`;
  if (rightHeight) {
    youtubeChatPanel.style.height = rightHeight;
  }
}


function createCaptionSegment(segment) {
  let caption = document.createElement('p');
  caption.className = 'captionSegment';
  caption.textContent = segment;
  // May add animations later
  caption.removeSelf = () => {
    caption.remove();
  };
  return caption;
}

// Just here in case we need it later
function splitCaptionIntoSegments(caption, maxLength=100) {
  return [caption];
}

function displayCaption(caption, persistFor=-1, clear=true) {
  const captions = document.querySelector('#ltlcaptions');
  if (clear) {
    clearCaptions();
  }
  splitCaptionIntoSegments(caption)
    .map(createCaptionSegment)
    .map(caption => {
      captions.appendChild(caption);
      if (persistFor >= 0) {
        setTimeout(() => caption.removeSelf(), persistFor);
      }
    });
}

function clearCaptions() {
  const captions = document.querySelector('#ltlcaptions');
  captions.childNodes.forEach(node => node.remove());
}

window.addEventListener("message", (event) => {
  if (event.data.action === "caption") {
    displayCaption(event.data.caption, 10000);
  }
});

// Demo call to displayCaption
// displayCaption("Oi koroneoneoneoneoneoneoneoneoneoneoneoneoneoneoneoneoneoneoneoneoneoneoneoneoneoneoneoneoneoneoneoneoneoneoneoneoneoneoneoneoneoneoneone", 1000, false);<|MERGE_RESOLUTION|>--- conflicted
+++ resolved
@@ -1,18 +1,18 @@
-<<<<<<< HEAD
-parseParams = () => {
-  const s = decodeURI(location.search.substring(1))
-    .replace(/"/g, '\\"')
-    .replace(/&/g, '","')
-    .replace(/=/g, '":"');
-  return s == '' ? {} : JSON.parse('{"' + s + '"}');
-};
-
-const params = parseParams();
-const v = params.v || '5qap5aO4i9A'; // ChilledCow
-=======
+// <<<<<<< HEAD
+// parseParams = () => {
+//   const s = decodeURI(location.search.substring(1))
+//     .replace(/"/g, '\\"')
+//     .replace(/&/g, '","')
+//     .replace(/=/g, '":"');
+//   return s == '' ? {} : JSON.parse('{"' + s + '"}');
+// };
+// 
+// const params = parseParams();
+// const v = params.v || '5qap5aO4i9A'; // ChilledCow
+// =======
 params = parseParams();
 const v = params.v || '5qap5aO4i9A';
->>>>>>> 167cd52d
+// >>>>>>> develop
 const stream = document.querySelector('#stream');
 const leftPanelContainer = document.querySelector('#leftPanelContainer');
 const ltlchat = document.querySelector('#livetl-chat');
@@ -169,7 +169,6 @@
   }
 }
 
-
 function createCaptionSegment(segment) {
   let caption = document.createElement('p');
   caption.className = 'captionSegment';
