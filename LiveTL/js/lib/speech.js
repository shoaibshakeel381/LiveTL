--- conflicted
+++ resolved
@@ -24,10 +24,6 @@
 }
 
 const speechSynthDefault = false;
-<<<<<<< HEAD
 let speechUnlocked = false;
 
-module.exports = { checkAndSpeak, shouldSpeak, speak, unlockSpeech };
-=======
-let speechUnlocked = false;
->>>>>>> 3b7f8cb6
+module.exports = { checkAndSpeak, shouldSpeak, speak, unlockSpeech };