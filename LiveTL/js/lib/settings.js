--- conflicted
+++ resolved
@@ -812,10 +812,6 @@
       }
     }
   );
-<<<<<<< HEAD
-}
-
-module.exports = { createSettings };
-=======
-}
->>>>>>> 3b7f8cb6
+}
+
+module.exports = { createSettings };