/**
 * Dependencies:
 *
 * constants.js
 * css.js
 * storage.js
 * svgs.js
 *
 * Other:
 *
 * needs languageConversionTable = {} declared before this module
 */

const enableDarkModeToggle = false;

async function createSettings(container) {
  const settings = createModal(container);
  settings.appendChild(createLanguageSelect());
  settings.appendChild(createTranslatorSelect());
  settings.appendChild(createCustomUserButton(container));
  settings.appendChild(await createDisplayModMessageToggle());
  settings.appendChild(await createZoomSlider());
  settings.appendChild(await createTimestampToggle());
  settings.appendChild(await createTextDirectionToggle(container));
  settings.appendChild(await createChatSideToggle());
  settings.appendChild(await createCaptionDisplayToggle());
  settings.appendChild(await createCaptionDuration());
<<<<<<< HEAD
  settings.appendChild(await createSpeechSynthToggle());
  try {
    settings.appendChild(await createTranslatorModeToggle());
  } catch (e) {
    console.error("BAD BAD", e);
  }
=======
  if (!isAndroid) settings.appendChild(await createSpeechSynthToggle());
>>>>>>> f621970e

  return settings;
}

function createModal(container) {
  const settingsButton = document.createElement('div');
  settingsGear(settingsButton);
  settingsButton.id = 'settingsGear';
  settingsButton.style.zIndex = 1000000;
  settingsButton.style.padding = '5px';
  settingsButton.style.width = '24px';

  const modalContainer = document.createElement('div');
  modalContainer.className = 'modal';
  modalContainer.style.zIndex = 1000000;
  modalContainer.style.width = 'calc(100% - 20px);';
  modalContainer.style.display = 'none';

  const modalContent = document.createElement('div');
  modalContent.className = 'modal-content';

  const nextStyle = {
    contents: 'none',
    none: 'contents'
  };

  const icon = {
    contents: closeSVG,
    none: settingsGear
  };

  settingsButton.addEventListener('click', async (e) => {
    if (container.style.display == 'none') {
      closeMessageSelector(container);
      return;
    }
    const newDisplay = nextStyle[modalContainer.style.display];
    modalContainer.style.display = newDisplay;
    icon[newDisplay](settingsButton);
    if (newDisplay === 'none') {
      document.querySelector('.translationText').style.display = 'block';
      modalContainer.style.height = 'auto';
      window.updateDimensions(null, true, textDirection == 'top');
    } else {
      document.querySelector('.translationText').style.display = 'none';
    }

    if (enableDarkModeToggle) {
      let previousTheme = await getStorage('theme');
      let themeToggle = document.querySelector('#darkThemeToggle');
      if (themeToggle.value != previousTheme) {
        let dark = themeToggle.value == 'dark' ? 1 : 0;
        await setStorage('theme', themeToggle.value);
        window.parent.postMessage({ type: 'themeChange', 'darkTheme': dark }, '*');
        changeThemeAndRedirect(dark);
      }
    }
  });

  modalContainer.appendChild(modalContent);

  document.body.appendChild(settingsButton);
  container.appendChild(modalContainer);

  return modalContent;
}

function setSelectInputCallbacks(select, defaultValue) {
  select.addEventListener('focus', () => select.value = '');
  const updateSelect = async () => {
    if (!(select.value in languageConversionTable)) {
      select.value = defaultValue;
    }
    await setDefaultLanguage(select.value);
    await getDefaultLanguage();
  };
  select.addEventListener('blur', updateSelect);
  select.addEventListener('change', updateSelect);
}

function createLangSelectionName(lang) {
  return `${lang.name} (${lang.lang})`;
}

function createLangSelectOption(lang) {
  const opt = document.createElement('option');
  let langName = createLangSelectionName(lang);
  opt.value = langName;
  opt.innerText = langName;
  return opt;
}

languages.forEach(i => languageConversionTable[createLangSelectionName(i)] = i);

function createLangSelectLabel() {
  const langSelectLabel = document.createElement('span');
  langSelectLabel.className = 'optionLabel';
  langSelectLabel.textContent = 'Language: ';
  return langSelectLabel;
}

function createSelectInput() {
  const select = document.createElement('select');
  // select.dataset.role = 'none';
  // select.setAttribute('list', 'languages');
  // select.setAttribute('autocomplete', 'off');
  select.id = 'langSelect';
  getDefaultLanguage().then(defaultLang => {
    select.value = defaultLang || createLangSelectionName(languages[0]);
    setSelectInputCallbacks(select, select.value);
  });
  return select;
}

function createLangSelectDatalist(datalist) {
  const appendDatalist = e => datalist.appendChild(e);
  languages.map(createLangSelectOption).map(appendDatalist);
  return datalist;
}

function createLanguageSelect() {
  const langSelectContainer = document.createElement('div');
  langSelectContainer.appendChild(createLangSelectLabel());
  let langInput = createSelectInput();
  langSelectContainer.appendChild(langInput);
  langSelectContainer.appendChild(createLangSelectDatalist(langInput));
  return langSelectContainer;
}

function setChecklistOnclick(checklist) {
  checklist.querySelector('.anchor').addEventListener('click', () => {
    const items = checklist.querySelector('#items');
    if (items.style.display !== 'block') {
      checklist.classList.add('openList');
      items.style.display = 'block';
    } else {
      checklist.classList.remove('openList');
      items.style.display = 'none';
    }
  });
  ;
}

function setChecklistOnblur(checklist) {
  checklist.addEventListener('blur', e => {
    const items = checklist.querySelector('#items');
    if (!e.currentTarget.contains(e.relatedTarget)) {
      checklist.classList.remove('openList');
      items.style.display = 'none';
    } else e.currentTarget.focus();
  });
}

function setChecklistCallbacks(checklist) {
  setChecklistOnclick(checklist);
  setChecklistOnblur(checklist);
}

function createTranslatorSelect() {
  const translatorSelectContainer = document.createElement('div');
  translatorSelectContainer.appendChild(createTransSelectLabel());
  translatorSelectContainer.appendChild(createTransSelectChecklist());
  return translatorSelectContainer;
}

function createTransSelectDefaultText() {
  const defaultText = document.createElement('span');
  defaultText.className = 'anchor';
  defaultText.innerHTML = `<i class="fa fa-users" aria-hidden="true"></i>`;
  return defaultText;
}

function createTransSelectChecklistItems() {
  const items = document.createElement('ul');
  items.id = 'items';
  items.className = 'items';
  return items;
}

function createTransSelectLabel() {
  const translatorSelectLabel = document.createElement('span');
  translatorSelectLabel.className = 'optionLabel';
  translatorSelectLabel.innerHTML = 'User Filter:&nbsp';
  return translatorSelectLabel;
}

function createTransSelectChecklist() {
  const checklist = document.createElement('div');
  checklist.className = 'dropdown-check-list';
  checklist.id = 'transelectChecklist';
  checklist.tabIndex = 1;
  checklist.appendChild(createTransSelectDefaultText());
  checklist.appendChild(createTransSelectChecklistItems());
  checklist.style.border = '1px solid gray';
  setChecklistCallbacks(checklist);
  return checklist;
}

function createZoomLabel() {
  const label = document.createElement('span');
  label.className = 'optionLabel';
  label.textContent = 'Zoom: ';
  return label;
}

const zoomSliderInputId = 'zoomSliderInput';

async function createZoomSliderInput() {
  let zoomSlider = document.createElement('input');
  zoomSlider.id = zoomSliderInputId;
  zoomSlider.type = 'range';
  zoomSlider.min = isAndroid ? '0.25' : '0.5';
  zoomSlider.max = isAndroid ? '1.5' : '2';;
  zoomSlider.style.padding = '4px';
  zoomSlider.step = '0.01';
  zoomSlider.value = ((await getStorage('zoom')) || (isAndroid ? 0.5 : 1));
  zoomSlider.style.verticalAlign = 'middle';
  zoomSlider.addEventListener('change', () => updateZoomLevel());

  return zoomSlider;
}

async function updateZoomLevel() {
  let value = parseFloat(document.getElementById(zoomSliderInputId).value) || await getStorage('zoom') || 1;
  let scale = Math.ceil(value * 100);
  let container = document.body;// document.querySelector('.bodyWrapper');
  container.style.transformOrigin = '0 0';
  container.style.transform = `scale(${scale / 100})`;
  let inverse = 10000 / scale;
  container.style.width = `${inverse}%`;
  container.style.height = `${inverse}%`;
  await setStorage('zoom', scale / 100);
  window.parent.postMessage({
    type: 'zoom',
    zoom: {
      width: container.style.width,
      height: container.style.height,
      transform: container.style.transform
    }
  }, '*');
}

function createZoomResetButton() {
  let resetButton = document.createElement('input');
  resetButton.value = 'Reset';
  resetButton.style.marginLeft = '4px';
  resetButton.style.verticalAlign = 'middle';
  resetButton.type = 'button';
  resetButton.addEventListener('click', async () => {
    document.getElementById(zoomSliderInputId).value = (isAndroid ? 0.5 : 1);
    await updateZoomLevel();
  });
  return resetButton;
}

async function createZoomSlider() {
  const zoomSettings = document.createElement('div');
  const zoomSliderInput = await createZoomSliderInput();

  zoomSettings.appendChild(createZoomLabel());
  zoomSettings.appendChild(zoomSliderInput);
  zoomSettings.appendChild(createZoomResetButton());

  return zoomSettings;
}

function createTimestampLabel() {
  const label = document.createElement('label');
  label.className = 'optionLabel';
  label.htmlFor = 'timestampToggle';
  label.textContent = 'Show Timestamps: ';

  return label;
}

async function createTimestampCheckbox() {
  let timestampToggle = document.createElement('input');
  timestampToggle.id = 'timestampToggle';
  timestampToggle.type = 'checkbox';
  timestampToggle.style.padding = '4px';
  timestampToggle.style.verticalAlign = 'middle';

  let display = await getStorage('timestamp');
  display = display != null ? display : true;
  timestampToggle.checked = display;

  let changed = async () => {
    showTimestamps = timestampToggle.checked;
    await setStorage('timestamp', showTimestamps);
    document.querySelectorAll('.timestampText').forEach(m => m.style.display = showTimestamps ? 'contents' : 'none');
  };

  timestampToggle.addEventListener('change', changed);

  await changed();

  return timestampToggle;
}

async function createTimestampToggle() {
  const timestampSettings = document.createElement('div');
  timestampSettings.appendChild(createTimestampLabel());
  timestampSettings.appendChild(await createTimestampCheckbox());
  return timestampSettings;
}

function createTextDirectionLabel() {
  const label = document.createElement('label');
  label.className = 'optionLabel';
  label.htmlFor = 'textDirToggle';
  label.textContent = 'Text Direction: ';

  return label;
}

async function createTextDirectionSelect() {
  let textDirSelect = document.createElement('select');
  textDirSelect.innerHTML = `
    <option id="top" value="top">Top</option>
    <option id="bottom" value="bottom">Bottom</option>
  `;

  let data = (await getStorage('text_direction'));
  data = (data == null ? 'bottom' : data);
  textDirSelect.value = textDirection = data;

  let changed = async () => {
    textDirection = textDirSelect.value;
    await setStorage('text_direction', textDirection);
    let tt = document.querySelector('.translationText');
    let sg = document.querySelector('#settingsGear');
    tt.querySelectorAll('.line').forEach(m => prependE(m));
    if (textDirection === 'top') {
      tt.style.maxHeight = null;
      tt.style.position = null;
      tt.style.bottom = null;
      sg.style.bottom = '5px';
      sg.style.top = null;
    } else {
      tt.style.maxHeight = '100%';
      tt.style.position = 'absolute';
      tt.style.bottom = '0';
      sg.style.top = '5px';
      sg.style.bottom = null;
    }
  };

  textDirSelect.addEventListener('change', changed);

  await changed();
  return textDirSelect;
}

async function createTextDirectionToggle(container) {
  const textDirToggle = document.createElement('div');
  textDirToggle.appendChild(createTextDirectionLabel());
  textDirToggle.appendChild(await createTextDirectionSelect(container));
  textDirToggle.style.marginTop = '10px';
  return textDirToggle;
}

function createChatSideLabel() {
  const label = document.createElement('label');
  label.className = 'optionLabel';
  label.textContent = 'Chat side: ';

  return label;
}

async function createChatSideRadios() {
  const left = document.createElement('input');
  const right = document.createElement('input');
  const portrait = document.createElement('input');

  left.id = 'chatSideLeft';
  right.id = 'chatSideRight';
  portrait.id = 'chatSidePortrait';

  left.type = right.type = portrait.type = 'radio';
  left.name = right.name = portrait.name = 'chatSide';

  const side = await getStorage('chatSide');

  if (side === 'right') {
    right.checked = true;
  } else if (side === 'left') {
    left.checked = true;
  } else {
    right.checked = true;
  }

  const onChange = async () => {
    let side = left.checked ? 'left' : 'right';
    await setStorage('chatSide', side);
    try {
      if (portrait.checked) {
        await window.parent.orientationChanged('portrait');
      } else {
        await window.parent.orientationChanged('landscape');
      }
    } catch (e) { }
  };

  left.addEventListener('change', onChange);
  right.addEventListener('change', onChange);
  portrait.addEventListener('change', onChange);

  return { left, right, portrait };
}

function createChatSideRadioLabels() {
  const left = document.createElement('label');
  const right = document.createElement('label');
  const portrait = document.createElement('label');

  left.htmlFor = 'chatSideLeft';
  right.htmlFor = 'chatSideRight';
  portrait.htmlFor = 'chatSidePortrait';

  left.textContent = 'Left';
  right.textContent = 'Right';
  portrait.textContent = 'Portrait';

  return { left, right, portrait };
}

async function createChatSideToggle() {
  const chatSideToggle = document.createElement('div');
  chatSideToggle.appendChild(createChatSideLabel());

  const radios = await createChatSideRadios();
  const labels = createChatSideRadioLabels();

  chatSideToggle.appendChild(radios.left);
  chatSideToggle.appendChild(labels.left);
  chatSideToggle.appendChild(radios.right);
  chatSideToggle.appendChild(labels.right);
  chatSideToggle.appendChild(radios.portrait);
  chatSideToggle.appendChild(labels.portrait);

  return chatSideToggle;
}

function createCheckToggleLabel(labelName, labelFor) {
  const label = document.createElement('label');
  label.className = 'optionLabel';
  label.htmlFor = labelFor;
  label.textContent = labelName;
  return label;
}

async function createCheckToggleCheckbox(id, storageName, onchange) {
  const checkbox = document.createElement('input');
  checkbox.id = id;
  checkbox.type = 'checkbox';
  checkbox.style.padding = '4px';
  checkbox.style.verticalAlign = 'middle';

  let display = await getStorage(storageName);
  checkbox.checked = display != null ? display : true;

  const changed = async () => {
    const toDisplay = checkbox.checked;
    await setStorage(storageName, toDisplay);
    await onchange();
  };

  checkbox.addEventListener('change', changed);

  await changed();

  return checkbox;
}

function createDisplayModMessageLabel() {
  return createCheckToggleLabel('Show Mod Messages: ', 'displayModMessages');
}

async function createDisplayModMessageCheckbox() {
  return await createCheckToggleCheckbox(
    'displayModMessages', 'displayModMessages', async () => {
      const displayModMessages = await getStorage('displayModMessages');
      document.querySelectorAll('.mod').forEach(el => {
        el.parentElement
          .parentElement
          .style
          .display = displayModMessages ? 'block' : 'none';
      });
    }
  );
}

async function createDisplayModMessageToggle() {
  const displayModMessagesToggle = document.createElement('div');
  displayModMessagesToggle.appendChild(createDisplayModMessageLabel());
  displayModMessagesToggle.appendChild(await createDisplayModMessageCheckbox());

  return displayModMessagesToggle;
}

function changeThemeAndRedirect(dark) {
  var url = new URL(location.href);
  url.searchParams.set('dark_theme', dark);
  location.href = url.toString();
}

function closeMessageSelector(container) {
  container.style.display = null;
  document.querySelector('#chat').style.cursor = null;
  document.querySelector('#settingsGear').classList.remove('pickUserDoneBtn');
  scrollBackToBottomOfChat();
}

function findParent(e) {
  while (e && e.tagName != 'YT-LIVE-CHAT-TEXT-MESSAGE-RENDERER') e = e.parentElement;
  return e;
}

function scrollBackToBottomOfChat() {
  document.querySelector('#show-more').dispatchEvent(new Event('click'));
}

function asyncPrompt(text, value) {
  if (!isAndroid) {
    return prompt(text, value);
  } else {
    return new Promise((res, rej) => {
      window.parent.promptCallback = d => res(decodeURIComponent(d));
      window.Android.prompt(text, value);
    });
  }
}

function createCustomUserButton(container) {
  let addButton = document.createElement('input');
  addButton.value = 'Add User to Filter';
  addButton.style.verticalAlign = 'middle';
  addButton.type = 'button';
  addButton.addEventListener('click', async () => {
    let name = await asyncPrompt('Enter a username:');
    if (name) {
      name = name.trim().toLowerCase();
      await saveUserStatus(name, true, undefined, true);
      await createCheckbox(`(Custom) ${name}`, name, true, undefined, async (e) => {
        await saveUserStatus(name, e.target.checked, undefined, true);
      }, true);
    }
  });
  return addButton;
}

async function createCaptionDisplayToggle() {
  await setupDefaultCaption();
  const captionDispToggle = document.createElement('div');
  captionDispToggle.appendChild(createCaptionDisplayToggleLabel());
  captionDispToggle.appendChild(await createCaptionDisplayToggleCheckbox());
  return captionDispToggle;
}

function createCaptionDisplayToggleLabel() {
  return createCheckToggleLabel('Caption Mode: ', 'captionMode');
}

async function createCaptionDisplayToggleCheckbox() {
  return await createCheckToggleCheckbox(
    'captionMode', 'captionMode', async () => {
      const postMessage = window.parent.parent.postMessage;
      if ((await getStorage('captionMode'))) {
        postMessage({
          action: 'caption',
          caption: `
            Captions will appear here. Try moving and resizing!
            You can also disable it in the settings menu.
          `
        });
      } else {
        postMessage({ action: 'clearCaption' }, '*');
      }
    }
  );
}

async function createCaptionDuration() {
  const captionDuration = document.createElement('div');
  captionDuration.appendChild(createCaptionDurationInputLabel());
  captionDuration.appendChild(await createCaptionDurationInput());
  return captionDuration;
}

function createCaptionDurationInputLabel() {
  return createCheckToggleLabel('Caption Timeout: ', 'captionDuration');
}

async function createCaptionDurationInput() {
  await setupDefaultCaptionDelay();
  let delay = await getStorage('captionDelay');
  const input = document.createElement('input');
  input.type = 'number';
  input.min = -1;
  input.value = delay;

  let callback = async () => {
    // Remove sticking perma captions if enabling
    if (await getStorage('captionDelay') <= -1) {
      window.parent.parent.postMessage({ action: 'clearCaption' }, '*');
    }
    if (input.value <= -1) input.value = -1;
    setStorage('captionDelay', input.value)
  };

  if (isAndroid) {
    input.addEventListener('click', async (e) => {
      e.preventDefault();
      let val = await asyncPrompt('Caption timeout duration:', input.value.toString());
      val = parseInt(val);
      if (!isNaN(val)) {
        input.value = val;
        callback();
      }
    });
  } else {
    input.addEventListener('change', callback);
  }

  return input;
}


async function createSpeechSynthToggle() {
  await setupDefaultSpeechSynth();
  const speechSynthToggle = document.createElement('div');
  speechSynthToggle.appendChild(createSpeechSynthToggleLabel());
  speechSynthToggle.appendChild(await createSpeechSynthToggleCheckbox());
  unlockSpeech();
  return speechSynthToggle;
}

function createSpeechSynthToggleLabel() {
  return createCheckToggleLabel('Read Aloud TLs:', 'speechSynth');
}

async function createSpeechSynthToggleCheckbox() {
  return await createCheckToggleCheckbox(
    'speechSynth', 'speechSynth', async () => {
      if (await shouldSpeak()) {
        await speak('Read aloud enabled');
      } else {
        await speak('Read aloud disabled');
      }
    }
  );
}

// still asyncronous so await the result
function createTranslatorModeToggle() {
  return new Promise((res, rej) => {
    setTimeout(async () => {
      try {
        await setupDefaultTranslatorMode();
        const transModeToggle = document.createElement('div');
        transModeToggle.appendChild(createTranslatorModeToggleLabel());
        transModeToggle.appendChild(await createTranslatorModeToggleCheckbox());
        res(transModeToggle);
      } catch (e) {
        rej(e);
      }
    }, 0);
  });
}

function createTranslatorModeToggleLabel() {
  return createCheckToggleLabel('Translator Mode:', 'translatorMode');
}

async function createTranslatorModeToggleCheckbox() {
  return await createCheckToggleCheckbox(
    'translatorMode', 'translatorMode', async () => {
      if (await TranslatorMode.enabled()) {
        TranslatorMode.reload();
      } else {
        TranslatorMode.disable();
      }
    }
  );
}
<|MERGE_RESOLUTION|>--- conflicted
+++ resolved
@@ -25,16 +25,8 @@
   settings.appendChild(await createChatSideToggle());
   settings.appendChild(await createCaptionDisplayToggle());
   settings.appendChild(await createCaptionDuration());
-<<<<<<< HEAD
-  settings.appendChild(await createSpeechSynthToggle());
-  try {
-    settings.appendChild(await createTranslatorModeToggle());
-  } catch (e) {
-    console.error("BAD BAD", e);
-  }
-=======
   if (!isAndroid) settings.appendChild(await createSpeechSynthToggle());
->>>>>>> f621970e
+  settings.appendChild(await createTranslatorModeToggle());
 
   return settings;
 }
