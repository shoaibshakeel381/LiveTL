--- conflicted
+++ resolved
@@ -5,12 +5,8 @@
 // async function isChecked(userid) {
 //   return (await getUserStatus(userid)).checked;
 // }
-<<<<<<< HEAD
 // Not sure how the next line worked
 // let isChecked = getUserStatusAsBool;
-=======
-const isChecked = getUserStatusAsBool;
->>>>>>> 3b7f8cb6
 // same function, deprecated and should be moved
 
 async function saveUserStatus (userid, checked, addedByUser, byname) {
@@ -80,13 +76,9 @@
   return await storage.set(obj);
 }
 
-<<<<<<< HEAD
-let isChecked = getUserStatusAsBool;
+const isChecked = getUserStatusAsBool;
 
-let storage = {
-=======
 const storage = {
->>>>>>> 3b7f8cb6
   get: key => null,
   set: obj => null
 };
@@ -125,7 +117,6 @@
       chrome.storage.local.set(obj, res);
     });
   };
-<<<<<<< HEAD
 }
 
 module.exports = {
@@ -146,7 +137,4 @@
   setStorage,
   isChecked,
   storage
-};
-=======
-}
->>>>>>> 3b7f8cb6
+};