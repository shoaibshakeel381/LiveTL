const launch = () => chrome.tabs.create({ url: 'https://kentonishi.github.io/LiveTL/about' });
<<<<<<< HEAD
const YT_URLS = [
  "https://www.youtube.com/youtubei/v1/live_chat/get_live_chat*",
  "https://www.youtube.com/youtubei/v1/live_chat/get_live_chat_replay*"
];
var requestString = "";

var isSafari = /constructor/i.test(window.HTMLElement) || (function (p) { return p.toString() === "[object SafariRemoteNotification]"; })(!window['safari'] || (typeof safari !== 'undefined' && window['safari'].pushNotification));
=======
>>>>>>> fa1fdeec

const changes = () => {
  let v = chrome.runtime.getManifest().version;
  chrome.tabs.create({ url: `https://kentonishi.github.io/LiveTL/changelogs?version=v${v}` });
  chrome.browserAction.onClicked.addListener(launch);
  chrome.browserAction.setIcon({
    path: "./icons/128x128.png"
  });
  chrome.browserAction.onClicked.removeListener(changes);
}

chrome.browserAction.onClicked.addListener(launch);

chrome.runtime.onInstalled.addListener(details => {
  if (details.reason == "update") {
    //didUpdate = true;
    let thisVersion = chrome.runtime.getManifest().version;
    console.debug("Updated from " + details.previousVersion + " to " + thisVersion + "!");
    chrome.browserAction.setIcon({
      path: "./icons/notification_128x128.png"
    });
    chrome.browserAction.onClicked.removeListener(launch);
    chrome.browserAction.onClicked.addListener(changes);
  } else {
    if (isSafari) {
      //Dont show if safari
      console.debug("This is a first install!");
      chrome.tabs.create({ url: 'https://kentonishi.github.io/LiveTL/about' });
    }
    
  }
});

chrome.runtime.onMessage.addListener((request, sender, callback) => {
  switch (request.type) {
    case 'get_war': {
      callback(chrome.runtime.getURL(request.url));
      break;
    } case 'message': {
      try {
        console.debug('Broadcasting message', request.data);
        chrome.tabs.query({}, (tabs) => {
          tabs.forEach(tab => {
            chrome.tabs.sendMessage(tab.id, request.data);
          });
        });
      } catch (e) { }
      break;
    } case 'window': {
      (window.browser || window.chrome).windows.create({
        url: request.url,
        type: 'panel',
        height: 300,
        width: 600
      });
    }
    // can't break here, callback breaks 
  }
});

function stripHeaders(headers) {
  return headers.filter(header => {
    let headerName = header.name.toLowerCase();
    return !(headerName === 'content-security-policy'
      || headerName === 'x-frame-options');
  })
}

chrome.webRequest.onHeadersReceived.addListener(
  details => {
    return {
      responseHeaders: stripHeaders(details.responseHeaders)
    };
  }, {
  urls: [
    "<all_urls>"
  ]
<<<<<<< HEAD
}, ["blocking", "responseHeaders"]);


isLiveTL = details => {
  let livetl = false;
  details.requestHeaders = (details.requestHeaders || []).reduce((arr, h) => {
    if (h.name == 'livetl') {
      livetl = true;
    } else if (h.name != 'X-Origin') {
      arr.push(h);
    }
    return arr;
  }, []);
  return livetl;
};

let mostRecentBodies = {};

chrome.webRequest.onBeforeSendHeaders.addListener(
  details => {
    if (!isLiveTL(details)) {
      // console.debug(details.tabId);
      if (mostRecentBodies[details.url]){
        try {
          chrome.tabs.sendMessage(
            details.tabId, { url: details.url, headers: details.requestHeaders, body: mostRecentBodies[details.url] }
          );
        } catch (e) {
          console.debug(e);
        }
      } else {
        console.log("Using Safari Method")
        try {
          chrome.tabs.sendMessage(
            details.tabId, { url: details.url, headers: details.requestHeaders, body: requestString }
          );
        } catch (e) {
          console.debug(e);
        }
      }
    }
      
  }, {
  urls: YT_URLS
}, ["requestHeaders"]);
chrome.webRequest.onBeforeRequest.addListener(
  details => {
    mostRecentBodies[details.url] = decodeURIComponent(String.fromCharCode.apply(null,
      new Uint8Array(details.requestBody.raw[0].bytes)));
  }, {
  urls: YT_URLS
}, ["requestBody"]);

function parseParams(loc) {
  const s = decodeURI((loc || location.search).substring(1))
    .replace(/"/g, '\\"')
    .replace(/&/g, '","')
    .replace(/=/g, '":"');
  return s === '' ? {} : JSON.parse('{"' + s + '"}');
}
=======
}, ["blocking", "responseHeaders"]);
>>>>>>> fa1fdeec
<|MERGE_RESOLUTION|>--- conflicted
+++ resolved
@@ -1,14 +1,6 @@
 const launch = () => chrome.tabs.create({ url: 'https://kentonishi.github.io/LiveTL/about' });
-<<<<<<< HEAD
-const YT_URLS = [
-  "https://www.youtube.com/youtubei/v1/live_chat/get_live_chat*",
-  "https://www.youtube.com/youtubei/v1/live_chat/get_live_chat_replay*"
-];
-var requestString = "";
 
 var isSafari = /constructor/i.test(window.HTMLElement) || (function (p) { return p.toString() === "[object SafariRemoteNotification]"; })(!window['safari'] || (typeof safari !== 'undefined' && window['safari'].pushNotification));
-=======
->>>>>>> fa1fdeec
 
 const changes = () => {
   let v = chrome.runtime.getManifest().version;
@@ -34,11 +26,10 @@
     chrome.browserAction.onClicked.addListener(changes);
   } else {
     if (isSafari) {
-      //Dont show if safari
+      //don't show is safari
       console.debug("This is a first install!");
       chrome.tabs.create({ url: 'https://kentonishi.github.io/LiveTL/about' });
     }
-    
   }
 });
 
@@ -60,7 +51,7 @@
     } case 'window': {
       (window.browser || window.chrome).windows.create({
         url: request.url,
-        type: 'panel',
+        type: 'popup',
         height: 300,
         width: 600
       });
@@ -86,67 +77,4 @@
   urls: [
     "<all_urls>"
   ]
-<<<<<<< HEAD
-}, ["blocking", "responseHeaders"]);
-
-
-isLiveTL = details => {
-  let livetl = false;
-  details.requestHeaders = (details.requestHeaders || []).reduce((arr, h) => {
-    if (h.name == 'livetl') {
-      livetl = true;
-    } else if (h.name != 'X-Origin') {
-      arr.push(h);
-    }
-    return arr;
-  }, []);
-  return livetl;
-};
-
-let mostRecentBodies = {};
-
-chrome.webRequest.onBeforeSendHeaders.addListener(
-  details => {
-    if (!isLiveTL(details)) {
-      // console.debug(details.tabId);
-      if (mostRecentBodies[details.url]){
-        try {
-          chrome.tabs.sendMessage(
-            details.tabId, { url: details.url, headers: details.requestHeaders, body: mostRecentBodies[details.url] }
-          );
-        } catch (e) {
-          console.debug(e);
-        }
-      } else {
-        console.log("Using Safari Method")
-        try {
-          chrome.tabs.sendMessage(
-            details.tabId, { url: details.url, headers: details.requestHeaders, body: requestString }
-          );
-        } catch (e) {
-          console.debug(e);
-        }
-      }
-    }
-      
-  }, {
-  urls: YT_URLS
-}, ["requestHeaders"]);
-chrome.webRequest.onBeforeRequest.addListener(
-  details => {
-    mostRecentBodies[details.url] = decodeURIComponent(String.fromCharCode.apply(null,
-      new Uint8Array(details.requestBody.raw[0].bytes)));
-  }, {
-  urls: YT_URLS
-}, ["requestBody"]);
-
-function parseParams(loc) {
-  const s = decodeURI((loc || location.search).substring(1))
-    .replace(/"/g, '\\"')
-    .replace(/&/g, '","')
-    .replace(/=/g, '":"');
-  return s === '' ? {} : JSON.parse('{"' + s + '"}');
-}
-=======
-}, ["blocking", "responseHeaders"]);
->>>>>>> fa1fdeec
+}, ["blocking", "responseHeaders"]);