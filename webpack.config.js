--- conflicted
+++ resolved
@@ -42,7 +42,6 @@
 if (fileSystem.existsSync(secretsPath)) {
   alias.secrets = secretsPath;
 }
-<<<<<<< HEAD
 
 module.exports = (env, options) => {
   const isAndroid = env.android;
@@ -59,6 +58,8 @@
       // hyperchat: path.join(__dirname, 'src', 'js', 'pages', 'hyperchat.js'),
       translatormode: path.join(__dirname, 'src', 'js', 'pages', 'translatormode.js'),
       injector: path.join(__dirname, 'src', 'js', 'content_scripts', 'injector.js'),
+      video_embedder: path.join(__dirname, 'src', 'js', 'content_scripts', 'video_embedder.js'),
+      video_embed: path.join(__dirname, 'src', 'js', 'content_scripts', 'video_embed.js'),
       // chat: path.join(__dirname, 'src', 'submodules', 'chat', 'scripts', 'chat.js'),
       // 'chat-interceptor': path.join(__dirname, 'src', 'submodules', 'chat', 'scripts', 'chat-interceptor.js'),
       // 'chat-background': path.join(__dirname, 'src', 'submodules', 'chat', 'scripts', 'chat-background.js'),
@@ -82,43 +83,6 @@
       rules: [
         {
           test: /src\/submodules\/chat\/src\/ts\/chat-constants\.ts$/,
-=======
-const prod = mode !== 'development';
-var options = {
-  entry: {
-    popout: path.join(__dirname, 'src', 'js', 'pages', 'popout.js'),
-    options: path.join(__dirname, 'src', 'js', 'pages', 'options.js'),
-    background: path.join(__dirname, 'src', 'js', 'pages', 'background.js'),
-    watch: path.join(__dirname, 'src', 'js', 'pages', 'watch.js'),
-    welcome: path.join(__dirname, 'src', 'js', 'pages', 'welcome.js'),
-    hyperchat: path.join(__dirname, 'src', 'js', 'pages', 'hyperchat.js'),
-    translatormode: path.join(__dirname, 'src', 'js', 'pages', 'translatormode.js'),
-    injector: path.join(__dirname, 'src', 'js', 'content_scripts', 'injector.js'),
-    chat: path.join(__dirname, 'src', 'submodules', 'chat', 'scripts', 'chat.js'),
-    video_embedder: path.join(__dirname, 'src', 'js', 'content_scripts', 'video_embedder.js'),
-    video_embed: path.join(__dirname, 'src', 'js', 'content_scripts', 'video_embed.js'),
-    'chat-interceptor': path.join(__dirname, 'src', 'submodules', 'chat', 'scripts', 'chat-interceptor.js'),
-    'chat-background': path.join(__dirname, 'src', 'submodules', 'chat', 'scripts', 'chat-background.js'),
-    // chrome: path.join(__dirname, 'src', 'js', 'polyfills', 'chrome.js')
-  },
-  output: {
-    path: path.join(__dirname, 'build'),
-    filename: '[name].bundle.js',
-    publicPath: './'
-  },
-  module: {
-    rules: [
-      {
-        test: /src\/submodules\/chat\/scripts\/chat(-background)?\.js$/,
-        loader: 'string-replace-loader',
-        options: {
-          search: "const isLiveTL = false;",
-          replace: 'const isLiveTL = true;',
-        }
-      }, {
-        test: /.*/,
-        use: [{
->>>>>>> 961cfaa9
           loader: 'string-replace-loader',
           options: {
             multiple: [
