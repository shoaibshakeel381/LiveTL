const webpack = require('webpack');
const path = require('path');
const fileSystem = require('fs');
const env = require('./utils/env');
const CopyWebpackPlugin = require('copy-webpack-plugin');
const HtmlWebpackPlugin = require('html-webpack-plugin');
const { version, description } = require('./package.json');
const { preprocess } = require('./svelte.config');
const { CleanWebpackPlugin } = require('clean-webpack-plugin');
const MiniCssExtractPlugin = require('mini-css-extract-plugin');
const postcssPlugins = require('./postcss.config.js');

const manifest = JSON.stringify({
  description: description,
  version: version,
  ...JSON.parse(JSON.stringify(require('./src/manifest.json')))
});

// load the secrets
const alias = {
  'jquery.ui': 'jquery-ui-bundle',
  svelte: path.resolve('node_modules', 'svelte')
};

const secretsPath = path.join(__dirname, ('secrets.' + env.NODE_ENV + '.js'));

const fileExtensions = ['jpg', 'jpeg', 'png', 'gif', 'eot', 'otf', 'svg', 'ttf', 'woff', 'woff2'];

const transformManifest = (manifestString, version, prod, isChrome = false) => {
  const newManifest = {
    ...JSON.parse(manifestString),
    description,
    version
  };
  if (isChrome) newManifest.incognito = 'split';
  if (!prod) newManifest.content_security_policy = 'script-src \'self\' \'unsafe-eval\'; object-src \'self\'';
  return JSON.stringify(newManifest);
};

if (fileSystem.existsSync(secretsPath)) {
  alias.secrets = secretsPath;
}

module.exports = (env, options) => {
  const isAndroid = env.android;
  const mode = isAndroid ? 'production' : (options.mode || 'development');
  const prod = mode !== 'development';

  const envVersion = env.version;
  const hasEnvVersion = (envVersion != null && typeof envVersion === 'string');
  if (hasEnvVersion) manifest.version = envVersion;

  const polyfill = isAndroid ? ['polyfill'] : [];

  const config = {
    entry: {
      popout: path.join(__dirname, 'src', 'js', 'pages', 'popout.js'),
      options: path.join(__dirname, 'src', 'js', 'pages', 'options.js'),
      background: path.join(__dirname, 'src', 'js', 'pages', 'background.js'),
      watch: path.join(__dirname, 'src', 'js', 'pages', 'watch.js'),
      welcome: path.join(__dirname, 'src', 'js', 'pages', 'welcome.js'),
      lite: path.join(__dirname, 'src', 'js', 'pages', 'lite.js'),
      translatormode: path.join(__dirname, 'src', 'js', 'pages', 'translatormode.js'),
      injector: path.join(__dirname, 'src', 'js', 'content_scripts', 'injector.js'),
      'chat-interceptor': path.join(__dirname, 'src', 'submodules', 'chat', 'src', 'ts', 'chat-interceptor.ts'),
      'chat-background': path.join(__dirname, 'src', 'submodules', 'chat', 'src', 'ts', 'chat-background.ts'),
      chat: path.join(__dirname, 'src', 'submodules', 'chat', 'src', 'ts', 'chat-injector.ts'),
      'hyperchat/hyperchat': path.join(__dirname, 'src', 'submodules', 'chat', 'src', 'hyperchat.ts'),
      'yt-workaround': path.join(__dirname, 'src', 'ts', 'yt-workaround.ts'),
      'workaround-injector': path.join(__dirname, 'src', 'ts', 'content_scripts', 'workaround-injector.ts'),
      polyfill: path.join(__dirname, 'src', 'js', 'polyfills', 'chrome.js')
    },
    output: {
      path: path.join(__dirname, 'build'),
      filename: '[name].bundle.js',
      publicPath: '/'
    },
    resolve: {
      alias: alias,
      extensions: ['.mjs', '.js', '.svelte', '.tsx', '.ts'],
      mainFields: ['svelte', 'browser', 'module', 'main']
    },
    module: {
      rules: [
        {
          test: /src\/submodules\/chat\/src\/ts\/chat-constants\.ts$/,
          loader: 'string-replace-loader',
          options: {
            multiple: [
              {
                search: 'export const isLiveTL = false;',
                replace: 'export const isLiveTL = true;'
              },
              {
                search: 'export const isAndroid = false;',
                replace: `export const isAndroid = ${isAndroid};`
              }
            ]
          }
        },
        {
          test: /src\/js\/constants\.js$/,
          use: [{
            loader: 'string-replace-loader',
            options: {
              search: 'const isAndroid = false;',
              replace: `const isAndroid = ${isAndroid};`
            }
          }],
          enforce: 'post'
        },
        {
          include: [
            path.resolve(__dirname, 'node_modules/jquery-ui-touch-punch')
          ],
          test: /\.js$/,
          loader: 'string-replace-loader',
          options: {
            search: '(jQuery)',
            replace: '(window.jQuery)'
          }
        },
        // {
        //   test: /.*/,
        //   loader: 'cache-loader',
        //   include: /.*/
        // },
        // {
        //   test: /\.css$/,
        //   use: ['style-loader', 'css-loader']
        //   // include: /.*/
        //   // exclude: /node_modules/
        // },
        {
          test: new RegExp('.(' + fileExtensions.join('|') + ')$'),
          loader: 'file-loader',
          options: {
            name: '[name].[ext]',
            esModule: false // Don't treat images as modules
          }
          // include: /.*/
          // exclude: /node_modules/
        },
        {
          test: /\.svelte$/,
          use: {
            loader: 'svelte-loader',
            options: {
              compilerOptions: {
                dev: !prod // Built-in HMR
              },
              emitCss: false,
              hotReload: !prod,
              preprocess
            }
          }
        },
        {
          // required to prevent errors from Svelte on Webpack 5+
          test: /node_modules\/svelte\/.*\.mjs$/,
          resolve: {
            fullySpecified: false
          }
        },
        {
          test: /\.tsx?$/,
          use: 'ts-loader',
          exclude: /node_modules/
        },
        {
          test: /\.(sa|sc|c)ss$/,
          use: [
            MiniCssExtractPlugin.loader,
            'css-loader',
            {
              loader: 'postcss-loader',
              options: {
                postcssOptions: {
                  extract: true,
                  plugins: postcssPlugins(prod)
                }
              }
            }
          ]
        }
      ]
    },
    plugins: [
      // clean the build folder
      new CleanWebpackPlugin(),
      // // expose and write the allowed env vars on the compiled bundle
      // new webpack.DefinePlugin({
      //   'process.env.NODE_ENV': JSON.stringify(env.NODE_ENV)
      // }),
      // ...(isAndroid
      new CopyWebpackPlugin({
        patterns: [
          {
            from: 'src/submodules/chat/assets',
            to: 'hyperchat'
          },
          {
            from: 'src/manifest.json',
            transform: (content) => {
              return transformManifest(content, hasEnvVersion ? envVersion : version, prod);
            }
          },
          {
            from: 'src/manifest.json',
            to: 'manifest.chrome.json',
            transform: (content) => {
              return transformManifest(content, hasEnvVersion ? envVersion : version, prod, true);
            }
          },
          {
            from: 'src/img',
            to: 'img'
          }
        ]
      }),
      // new FileManagerPlugin({
      //   events: {
      //     onEnd: {
      //       delete: [
      //         './build/hyperchat/hyperchat.bundle.js'
      //         // './build/hyperchat/hyperchat.css'
      //       ],
      //       move: [
      //         {
      //           source: './build/hyperchat.bundle.js',
      //           destination: './build/hyperchat/hyperchat.bundle.js'
      //         },
      //         {
      //           source: './build/hyperchat.css',
      //           destination: './build/hyperchat/hyperchat.css'
      //         }
      //       ]
      //     }
      //   }
      // }),
      new HtmlWebpackPlugin({
        template: path.join(__dirname, 'src', 'empty.html'),
        filename: 'watch.html',
        chunks: [...polyfill, 'watch'],
        chunksSortMode: 'manual'
      }),
      new HtmlWebpackPlugin({
        template: path.join(__dirname, 'src', 'empty.html'),
        filename: 'popout.html',
        chunks: [...polyfill, 'popout'],
        chunksSortMode: 'manual'
      }),
      new HtmlWebpackPlugin({
        template: path.join(__dirname, 'src', 'empty.html'),
        filename: 'options.html',
        chunks: [...polyfill, 'options'],
        chunksSortMode: 'manual'
      }),
      new HtmlWebpackPlugin({
        template: path.join(__dirname, 'src', 'empty.html'),
        filename: 'welcome.html',
        chunks: [...polyfill, 'welcome'],
        chunksSortMode: 'manual'
      }),
      new HtmlWebpackPlugin({
        template: path.join(__dirname, 'src', 'empty.html'),
        filename: 'lite.html',
        chunks: [...polyfill, 'lite'],
        chunksSortMode: 'manual'
      }),
      new HtmlWebpackPlugin({
        template: path.join(__dirname, 'src', 'empty.html'),
        filename: 'background.html',
        chunks: [...polyfill, 'background', 'chat-background'],
        chunksSortMode: 'manual'
      }),
      new HtmlWebpackPlugin({
        template: path.join(__dirname, 'src', 'empty.html'),
        filename: 'hyperchat/index.html',
        chunks: [...polyfill, 'hyperchat/hyperchat'],
        chunksSortMode: 'manual'
      }),
      new MiniCssExtractPlugin({ filename: '[name].css' })
    ],
    mode: mode || 'development'
  };

  if (isAndroid) {
    console.log('isAndroid');
  }

  if (prod) {
    config.devtool = false;
  } else {
    config.devtool = 'eval-cheap-module-source-map';
    config.plugins.push(new webpack.HotModuleReplacementPlugin());
    config.devServer = {
      host: 'localhost',
<<<<<<< HEAD
      port: 12345,
=======
      port: parseInt(process.env.PORT ?? '3000'),
>>>>>>> 2d6d5521
      disableHostCheck: true,
      hot: true,
      contentBase: path.join(__dirname, '../build'),
      headers: { 'Access-Control-Allow-Origin': '*' },
      writeToDisk: true // write-file-webpack-plugin no longer needed
    };
  }

  return config;
};<|MERGE_RESOLUTION|>--- conflicted
+++ resolved
@@ -296,11 +296,7 @@
     config.plugins.push(new webpack.HotModuleReplacementPlugin());
     config.devServer = {
       host: 'localhost',
-<<<<<<< HEAD
-      port: 12345,
-=======
       port: parseInt(process.env.PORT ?? '3000'),
->>>>>>> 2d6d5521
       disableHostCheck: true,
       hot: true,
       contentBase: path.join(__dirname, '../build'),
