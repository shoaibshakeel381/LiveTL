--- conflicted
+++ resolved
@@ -45,17 +45,10 @@
     hyperchat: path.join(__dirname, 'src', 'js', 'pages', 'hyperchat.js'),
     translatormode: path.join(__dirname, 'src', 'js', 'pages', 'translatormode.js'),
     injector: path.join(__dirname, 'src', 'js', 'content_scripts', 'injector.js'),
-<<<<<<< HEAD
-    fullscreen: path.join(__dirname, 'src', 'js', 'content_scripts', 'fullscreen.js'),
-    chat: path.join(__dirname, 'src', 'submodules', 'chat', 'scripts', 'chat.js'),
-    'chat-interceptor': path.join(__dirname, 'src', 'submodules', 'chat', 'scripts', 'chat-interceptor.js'),
-    'chat-background': path.join(__dirname, 'src', 'submodules', 'chat', 'scripts', 'chat-background.js'),
-=======
     chat: path.join(__dirname, 'src', 'submodules', 'chat', 'scripts', 'chat.js'),
     'chat-interceptor': path.join(__dirname, 'src', 'submodules', 'chat', 'scripts', 'chat-interceptor.js'),
     'chat-background': path.join(__dirname, 'src', 'submodules', 'chat', 'scripts', 'chat-background.js'),
     // chrome: path.join(__dirname, 'src', 'js', 'polyfills', 'chrome.js')
->>>>>>> c5ce7b8a
   },
   output: {
     path: path.join(__dirname, 'build'),
@@ -251,12 +244,8 @@
     new HtmlWebpackPlugin({
       template: path.join(__dirname, 'src', 'empty.html'),
       filename: 'background.html',
-<<<<<<< HEAD
-      chunks: ['background', 'chat-background']
-=======
       chunks: ['background', 'chat-background'],
       chunksSortMode: 'manual'
->>>>>>> c5ce7b8a
     }),
     new webpack.HotModuleReplacementPlugin(),
     new VueLoaderPlugin(),
