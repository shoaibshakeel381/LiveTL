/* eslint-disable */
var webpack = require('webpack'),
  path = require('path'),
  fileSystem = require('fs'),
  env = require('./utils/env'),
  CopyWebpackPlugin = require('copy-webpack-plugin'),
  HtmlWebpackPlugin = require('html-webpack-plugin'),
  StringPlugin = require('string-replace-loader'),
  { version, description } = require('./package.json');
const BannerPlugin = webpack.BannerPlugin;
const { VueLoaderPlugin } = require('vue-loader');
const { preprocess } = require('./svelte.config');
const { CleanWebpackPlugin } = require('clean-webpack-plugin');
const FileManagerPlugin = require('filemanager-webpack-plugin');
const WebpackConcatPlugin = require('webpack-concat-files-plugin');
const isAndroid = process.argv.includes('android');
const mode = isAndroid ? 'production' : (env.NODE_ENV || 'development');
const manifest = JSON.stringify({
  description: description,
  version: version,
  ...JSON.parse(JSON.stringify(require("./src/manifest.json")))
});
env.NODE_ENV = mode;

// load the secrets
var alias = {
  'jquery.ui': 'jquery-ui-bundle'
};

var secretsPath = path.join(__dirname, ('secrets.' + env.NODE_ENV + '.js'));

var fileExtensions = ['jpg', 'jpeg', 'png', 'gif', 'eot', 'otf', 'svg', 'ttf', 'woff', 'woff2'];

if (fileSystem.existsSync(secretsPath)) {
  alias['secrets'] = secretsPath;
}
const prod = mode !== 'development';
var options = {
  entry: {
    popout: path.join(__dirname, 'src', 'js', 'pages', 'popout.js'),
    options: path.join(__dirname, 'src', 'js', 'pages', 'options.js'),
    background: path.join(__dirname, 'src', 'js', 'pages', 'background.js'),
    watch: path.join(__dirname, 'src', 'js', 'pages', 'watch.js'),
    welcome: path.join(__dirname, 'src', 'js', 'pages', 'welcome.js'),
    hyperchat: path.join(__dirname, 'src', 'js', 'pages', 'hyperchat.js'),
    translatormode: path.join(__dirname, 'src', 'js', 'pages', 'translatormode.js'),
    injector: path.join(__dirname, 'src', 'js', 'content_scripts', 'injector.js'),
<<<<<<< HEAD
    fullscreen: path.join(__dirname, 'src', 'js', 'content_scripts', 'fullscreen.js'),
=======
    interceptor: path.join(__dirname, 'src', 'js', 'content_scripts', 'interceptor.js'),
>>>>>>> 767e941c
    chat: path.join(__dirname, 'src', 'submodules', 'chat', 'scripts', 'chat.js'),
    'chat-interceptor': path.join(__dirname, 'src', 'submodules', 'chat', 'scripts', 'chat-interceptor.js'),
    'chat-background': path.join(__dirname, 'src', 'submodules', 'chat', 'scripts', 'chat-background.js'),
    // chrome: path.join(__dirname, 'src', 'js', 'polyfills', 'chrome.js')
  },
  output: {
    path: path.join(__dirname, 'build'),
    filename: '[name].bundle.js',
    publicPath: './'
  },
  module: {
    rules: [
      {
        test: /src\/submodules\/chat\/scripts\/chat(-background)?\.js$/,
        loader: 'string-replace-loader',
        options: {
          search: "const isLiveTL = false;",
          replace: 'const isLiveTL = true;',
        }
      }, {
        test: /.*/,
        use: [{
          loader: 'string-replace-loader',
          options: {
            search: "const isAndroid = false;",
            replace: `const isAndroid = ${isAndroid};`,
          }
        }],
        enforce: 'post'
      },
      {
        include: [
          path.resolve(__dirname, "node_modules/jquery-ui-touch-punch")
        ],
        test: /\.js$/,
        loader: 'string-replace-loader',
        options: {
          search: "(jQuery)",
          replace: '(window.jQuery)',
        }
      },
      // {
      //   test: /.*/,
      //   loader: 'cache-loader',
      //   include: /.*/
      // },
      {
        test: /\.css$/,
        use: ["style-loader", "css-loader"],
        // include: /.*/
        // exclude: /node_modules/
      },
      {
        test: new RegExp('.(' + fileExtensions.join('|') + ')$'),
        loader: 'file-loader',
        options: {
          name: '[name].[ext]',
          esModule: false // Don't treat images as modules
        },
        // include: /.*/
        // exclude: /node_modules/
      },
      {
        test: /\.html$/,
        loader: 'html-loader',
        exclude: /node_modules/,
        enforce: 'post' // Fix vue-loader issues
      },
      {
        test: /\.svelte$/,
        use: {
          loader: 'svelte-loader',
          options: {
            compilerOptions: {
              dev: !prod // Built-in HMR
            },
            emitCss: false,
            hotReload: !prod,
            preprocess
          }
        }
      },
      {
        // required to prevent errors from Svelte on Webpack 5+
        test: /node_modules\/svelte\/.*\.mjs$/,
        resolve: {
          fullySpecified: false
        }
      },
      {
        test: /\.vue$/,
        loader: 'vue-loader'
      },
      {
        test: /\.s(c|a)ss$/,
        use: [
          'vue-style-loader',
          'css-loader',
          {
            loader: 'sass-loader',
            // Requires sass-loader@^7.0.0
            options: {
              implementation: require('sass'),
              indentedSyntax: true // optional
            },
            // Requires >= sass-loader@^8.0.0
            options: {
              implementation: require('sass'),
              sassOptions: {
                indentedSyntax: true // optional
              },
            },
          },
        ],
      }
    ]
  },
  resolve: {
    alias: alias
  },
  plugins: [
    // clean the build folder
    new CleanWebpackPlugin(),
    // expose and write the allowed env vars on the compiled bundle
    new webpack.DefinePlugin({
      'process.env.NODE_ENV': JSON.stringify(env.NODE_ENV)
    }),
    new BannerPlugin({
      banner: fileSystem.readFileSync(
        path.join(__dirname, 'src', 'js', 'polyfills', 'chrome.js')
      ).toString().replace(
        'const MANIFEST_OBJECT = undefined;',
        `const MANIFEST_OBJECT = ${manifest};`
      ),
      raw: true,
    }),
    new CopyWebpackPlugin({
      patterns: [
        {
          from: 'src/submodules/chat/assets',
          to: 'hyperchat'
        },
        {
          from: 'src/manifest.json',
          transform: function (content, path) {
            // generates the manifest file using the package.json informations
            return Buffer.from(manifest);
          }
        },
        {
          from: 'src/changelogs/img',
          to: 'img'
        },
        {
          from: 'src/img/blfavicon.ico',
          to: 'img'
        }
      ]
    }),
    new FileManagerPlugin({
      events: {
        onEnd: {
          delete: ['./build/hyperchat/hyperchat.bundle.js'],
          move: [
            { 
              source: './build/hyperchat.bundle.js',
              destination: './build/hyperchat/hyperchat.bundle.js'
            },
          ],
        },
      },
    }),
    new HtmlWebpackPlugin({
      template: path.join(__dirname, 'src', 'empty.html'),
      filename: 'watch.html',
      chunks: ['watch'],
      chunksSortMode: 'manual'
    }),
    new HtmlWebpackPlugin({
      template: path.join(__dirname, 'src', 'empty.html'),
      filename: 'popout.html',
      chunks: ['popout'],
      chunksSortMode: 'manual'
    }),
    new HtmlWebpackPlugin({
      template: path.join(__dirname, 'src', 'empty.html'),
      filename: 'options.html',
      chunks: ['options'],
      chunksSortMode: 'manual'
    }),
    new HtmlWebpackPlugin({
      template: path.join(__dirname, 'src', 'empty.html'),
      filename: 'welcome.html',
      chunks: ['welcome'],
      chunksSortMode: 'manual'
    }),
    new HtmlWebpackPlugin({
      template: path.join(__dirname, 'src', 'empty.html'),
      filename: 'background.html',
      chunks: ['background', 'chat-background'],
      chunksSortMode: 'manual'
    }),
    new webpack.HotModuleReplacementPlugin(),
    new VueLoaderPlugin(),
    new HtmlWebpackPlugin({
      template: path.join(__dirname, 'src', 'empty.html'),
      filename: 'hyperchat/index.html',
      chunks: ['hyperchat'],
      chunksSortMode: 'manual'
    }),
  ],
  mode,
  devServer: {
    host: "http://localhost:3000/",
    disableHostCheck: true
  }
};

if (env.NODE_ENV === 'development') {
  options.devtool = 'eval-cheap-module-source-map';
}

module.exports = options;<|MERGE_RESOLUTION|>--- conflicted
+++ resolved
@@ -45,11 +45,6 @@
     hyperchat: path.join(__dirname, 'src', 'js', 'pages', 'hyperchat.js'),
     translatormode: path.join(__dirname, 'src', 'js', 'pages', 'translatormode.js'),
     injector: path.join(__dirname, 'src', 'js', 'content_scripts', 'injector.js'),
-<<<<<<< HEAD
-    fullscreen: path.join(__dirname, 'src', 'js', 'content_scripts', 'fullscreen.js'),
-=======
-    interceptor: path.join(__dirname, 'src', 'js', 'content_scripts', 'interceptor.js'),
->>>>>>> 767e941c
     chat: path.join(__dirname, 'src', 'submodules', 'chat', 'scripts', 'chat.js'),
     'chat-interceptor': path.join(__dirname, 'src', 'submodules', 'chat', 'scripts', 'chat-interceptor.js'),
     'chat-background': path.join(__dirname, 'src', 'submodules', 'chat', 'scripts', 'chat-background.js'),
