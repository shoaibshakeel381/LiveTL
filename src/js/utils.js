--- conflicted
+++ resolved
@@ -1,10 +1,5 @@
-<<<<<<< HEAD
 /** @typedef {import('./types.js').UnixTransformer} UnixTransformer */
-=======
-// eslint-disable-next-line no-unused-vars
-import { UnixTransformer } from './types.js';
 import { isAndroid, modifierKeys } from './constants.js';
->>>>>>> 987d939f
 
 export const compose = (...args) =>
   ipt => args.reduceRight((val, func) => func(val), ipt);
@@ -58,12 +53,9 @@
 /** @type {(text: String) => String} */
 export const escapeRegExp = text => text.replace(/[-[\]{}()*+?.,\\^$|#\s]/g, '\\$&');
 
-<<<<<<< HEAD
-=======
 /** @type {(num: Number, min: Number, max: Number) => Number} */
 export const clamp = (num, min, max) => Math.min(Math.max(num, min), max);
 
->>>>>>> 987d939f
 export const getAllVoices = () => window.speechSynthesis?.getVoices() || [];
 export const getAllVoiceNames = () => getAllVoices().map(voice => voice.name);
 export const getVoiceMap = () => new Map(getAllVoices().map(v => [v.name, v]));
@@ -79,15 +71,15 @@
 
 const toKeyName = key => {
   if (!key) return '';
-  if (key == 'Enter') return '<Enter>';
-  if (key == ' ') return '<Space>';
+  if (key === 'Enter') return '<Enter>';
+  if (key === ' ') return '<Space>';
   return key;
 };
 
 export const keydownToShortcut = e => [
-  e?.shiftKey ? 'shift': '',
-  e?.ctrlKey ? 'ctrl': '',
-  e?.altKey ? 'alt': '',
+  e?.shiftKey ? 'shift' : '',
+  e?.ctrlKey ? 'ctrl' : '',
+  e?.altKey ? 'alt' : '',
   !modifierKeys.has(e?.key) ? toKeyName(e?.key) : ''
 ].filter(Boolean).join(' + ');
 
