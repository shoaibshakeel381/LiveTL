import { MCHAD, AuthorType } from './constants.js';
// eslint-disable-next-line no-unused-vars
import { Message, MCHADTL, MCHADStreamItem, MCHADLiveRoom, MCHADArchiveRoom, Seconds, UnixTimestamp } from './types.js';
// eslint-disable-next-line no-unused-vars
import { derived, get, readable, Readable } from 'svelte/store';
import { enableMchadTLs, mchadUsers } from './store.js';
import { combineArr, formatTimestampMillis, sleep, sortBy } from './utils.js';
import { archiveStreamFromScript, sseToStream } from './api.js';

/** @typedef {(unix: UnixTimestamp) => String} UnixToTimestamp */
/** @typedef {(unix: UnixTimestamp) => number} UnixToNumber */

/** @type {(videoId: String) => (links: String[]) => Promise<MCHADLiveRoom[] | MCHADArchiveRoom[]>} */
const getRoomCreator = videoId => {
  const addVideoId = room => ({ ...room, videoId });
  const getRoom = link =>
    fetch(link).then(r => r.json()).then(r => r.map(addVideoId)).catch(() => []);

  return links => Promise.all(links.map(getRoom)).then(combineArr);
};

/**
 * @param {String} videoId
 * @returns {{ live: MCHADLiveRoom[], vod: MCHADArchiveRoom[] }}
 */
export async function getRooms(videoId) {
  const getRooms_ = getRoomCreator(videoId);

  const liveLinks = [
    `${MCHAD}/Room?link=YT_${videoId}`
  ];

  const vodLinks = [
    `${MCHAD}/Archive?link=YT_${videoId}`
  ];

  const [live, vod] = await Promise.all([liveLinks, vodLinks].map(getRooms_));

  return { live, vod };
}

/**
 * @param {MCHADArchiveRoom} room
 * @returns {Message[]}
 */
export async function getArchiveFromRoom(room) {
  const meta = await (await fetch(`https://holodex.net/api/v2/videos/${room.videoId}`)).json();
  // eslint-disable-next-line no-unused-vars
  const start = Math.floor(new Date(meta.start_actual) / 1000);
  const toJson = r => r.json();
  const script = await fetch(`${MCHAD}/Archive`, {
    method: 'POST',
    headers: {
      Accept: 'application/json, text/plain, */*',
      'Content-Type': 'application/json'
    },
    body: JSON.stringify({
      link: room.Link
    })
  }).then(toJson).catch(() => []);

  let { Stime: firstTime } = [...script, { Stime: 0 }][0];
  const startmatch = script.filter(e => (e.Stext.match(/--.*Stream.*Start.*--/i) != null));
  if (startmatch.length != 0) {
    firstTime = startmatch[0].Stime;
  }

  const toMessage = mchadToMessage(room.Room, archiveUnixToTimestamp(firstTime), archiveUnixToNumber(firstTime));
  return script.map(toMessage);
}

/** @type {(script: Message[]) => String} */
const getScriptAuthor = script => script[0].author;

/** @type {(videoId: String) => Readable<Message>} */
export const getArchive = videoId => readable(null, async set => {
  const { vod } = await getRooms(videoId);
  if (vod.length == 0) return () => { };

  const addUnix = tl => ({ ...tl, unix: archiveTimeToInt(tl.timestamp) });

  const getScript = room => getArchiveFromRoom(room)
    .then(s => s.map(addUnix))
    .then(s => s.filter(e => e.unix >= 0))
    .then(sortBy('unix'));
  const scripts = await Promise.all(vod.map(getScript));
  scripts.map(getScriptAuthor).forEach(author => {
    mchadUsers.set(author, mchadUsers.get(author));
  });

  const unsubscribes = scripts
    .map(archiveStreamFromScript)
    .map(stream => stream.subscribe(tl => {
      if (tl && enableMchadTLs.get() && !mchadUsers.get(tl.author)) { set(tl); }
    }));

  return () => unsubscribes.forEach(u => u());
});

/** @type {(room: String) => Readable<MCHADStreamItem>} */
const streamRoom = room => sseToStream(`${MCHAD}/Listener?room=${room}`);

/** @type {(time: String) => String} */
const removeSeconds = time => time.replace(/:\d\d /, ' ');

/** @type {UnixToTimestamp} */
const liveUnixToTimestamp = unix =>
  removeSeconds(new Date(unix).toLocaleString('en-us').split(', ')[1]);

/** @type {(startUnix: UnixTimestamp) => UnixToTimestamp} */
const archiveUnixToTimestamp = startUnix => unix => formatTimestampMillis(unix - startUnix);

/** @type {(startUnix: UnixTimestamp) => UnixToNumber} */
const archiveUnixToNumber = startUnix => unix => unix - startUnix;

/** @type {(archiveTime: String) => Number} */
const archiveTimeToInt = archiveTime => archiveTime
  .split(':')
  .map(t => parseInt(t))
  .map((t, i) => t * Math.pow(60, 2 - i))
  .reduce((l, r) => l + r);

let mchadTLCounter = 0;

/** @type {(author: String, unixToString: UnixToTimestamp, unixToNumber: UnixToNumber) => (data: MCHADTL) => Message} */
const mchadToMessage = (author, unixToTimestamp, unixToNumber) => data => ({
  text: data.Stext,
  messageArray: [{ type: 'text', text: data.Stext }],
  author,
  authorId: author,
  messageId: ++mchadTLCounter,
  timestamp: unixToTimestamp(data.Stime),
  types: AuthorType.mchad,
  timestampMs: unixToNumber(data.Stime)
});

/** @type {(room: MCHADLiveRoom) => Readable<Message>} */
export const getRoomTranslations = room => derived(streamRoom(room.Nick), (data, set) => {
  if (!enableMchadTLs.get()) return;
  const flag = data?.flag;
  const toMessage = mchadToMessage(room.Nick, liveUnixToTimestamp, (unix) => unix);
  if (flag === 'insert' || flag === 'update') {
    set(toMessage(data.content));
  }
});

/** @type {(videoId: String, retryInterval: Seconds) => MCHADLiveRoom[]} */
<<<<<<< HEAD
const getLiveRoomsWithRetry = async(videoId, retryInterval) => {
  while (1) {
=======
const getLiveRoomsWithRetry = async (videoId, retryInterval) => {
  for (;;) {
>>>>>>> c09fc097
    const { live } = await getRooms(videoId);
    if (live.length) return live;
    await sleep(retryInterval * 1000);
  }
};

/** @type {(videoId: String) => Readable<Message>} */
export const getLiveTranslations = videoId => readable(null, async set => {
  const rooms = await getLiveRoomsWithRetry(videoId, 30);
  const unsubscribes = rooms.map(room => getRoomTranslations(room).subscribe(msg => {
    if (msg && enableMchadTLs.get() && !mchadUsers.get(msg.author)) {
      set(msg);
    }
  }));
  return () => unsubscribes.forEach(u => u());
});<|MERGE_RESOLUTION|>--- conflicted
+++ resolved
@@ -145,13 +145,8 @@
 });
 
 /** @type {(videoId: String, retryInterval: Seconds) => MCHADLiveRoom[]} */
-<<<<<<< HEAD
 const getLiveRoomsWithRetry = async(videoId, retryInterval) => {
-  while (1) {
-=======
-const getLiveRoomsWithRetry = async (videoId, retryInterval) => {
   for (;;) {
->>>>>>> c09fc097
     const { live } = await getRooms(videoId);
     if (live.length) return live;
     await sleep(retryInterval * 1000);
