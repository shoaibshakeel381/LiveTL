<<<<<<< HEAD
import { MCHAD, AuthorType } from './constants.js';
// eslint-disable-next-line @typescript-eslint/no-unused-vars
import * as Ty from './types.js';
import { derived, readable } from 'svelte/store';
=======
import { MCHAD, AuthorType, languages } from './constants.js';
// eslint-disable-next-line no-unused-vars
import { Message, MCHADTL, MCHADStreamItem, MCHADLiveRoom, MCHADArchiveRoom, Seconds, UnixTimestamp } from './types.js';
// eslint-disable-next-line no-unused-vars
import { derived, get, readable, Readable } from 'svelte/store';
>>>>>>> 1c29a4f0
import { enableMchadTLs, mchadUsers } from './store.js';
import { combineArr, formatTimestampMillis, sleep, sortBy } from './utils.js';
import { archiveStreamFromScript, sseToStream } from './api.js';
import { isLangMatch } from './filter.js';

/** @typedef {import('svelte/store').Readable} Readable */
/** @typedef {(unix: Ty.UnixTimestamp) => String} UnixToTimestamp */
/** @typedef {(unix: Ty.UnixTimestamp) => number} UnixToNumber */

/** @type {(videoId: String) => (links: String[]) => Promise<Ty.MCHADLiveRoom[] | Ty.MCHADArchiveRoom[]>} */
const getRoomCreator = videoId => {
  const addVideoId = room => ({ ...room, videoId });
  const getRoom = link =>
    fetch(link).then(r => r.json()).then(r => r.map(addVideoId)).catch(() => []);

  return links => Promise.all(links.map(getRoom)).then(combineArr);
};

/**
 * @param {String} videoId
 * @returns {{ live: Ty.MCHADLiveRoom[], vod: Ty.MCHADArchiveRoom[] }}
 */
export async function getRooms(videoId) {
  const getRooms_ = getRoomCreator(videoId);

  const liveLinks = [
    `${MCHAD}/Room?link=YT_${videoId}`
  ];

  const vodLinks = [
    `${MCHAD}/Archive?link=YT_${videoId}`
  ];

  const [live, vod] = await Promise.all([liveLinks, vodLinks].map(getRooms_));

  return { live, vod };
}

/** @type {(tag: String) => String[]} */
const possibleLanguages = tag => languages.filter(lang => isLangMatch(tag, lang));

/** @type {(tag: String) => String | null} */
export const getRoomTagLanguageCode = tag => {
  const possible = tag
    .split(/\s+/g)
    .map(possibleLanguages)
    .flat();
  return possible[possible.length - 1]?.code ?? null;
};

/** @type {(script: MCHADTL[]) => Number} */
const getFirstTime = script =>
  script.find(s => /--.*Stream.*Start.*--/i.test(s.Stext))?.Stime ??
    script[0]?.Stime ??
    0;

/**
 * @param {Ty.MCHADArchiveRoom} room
 * @returns {Ty.Message[]}
 */
export async function getArchiveFromRoom(room) {
  const meta = await (await fetch(`https://holodex.net/api/v2/videos/${room.videoId}`)).json();
  // eslint-disable-next-line @typescript-eslint/no-unused-vars
  const start = Math.floor(new Date(meta.start_actual) / 1000);
  const toJson = r => r.json();
  const script = await fetch(`${MCHAD}/Archive`, {
    method: 'POST',
    headers: {
      Accept: 'application/json, text/plain, */*',
      'Content-Type': 'application/json'
    },
    body: JSON.stringify({
      link: room.Link
    })
  }).then(toJson).catch(() => []);

  const firstTime = getFirstTime(script);
<<<<<<< HEAD

  const toMessage = mchadToMessage(room.Room, archiveUnixToTimestamp(firstTime), archiveUnixToNumber(firstTime));
=======
  
  const toMessage = mchadToMessage(room.Room, archiveUnixToTimestamp(firstTime), archiveUnixToNumber(firstTime), getRoomTagLanguageCode(room.Tags));
>>>>>>> 1c29a4f0
  return script.map(toMessage);
}

/** @type {(script: Ty.Message[]) => String} */
const getScriptAuthor = script => script[0].author;

/** @type {(arr: Array) => Boolean} */
const isNotEmpty = arr => arr.length !== 0;

/** @type {(videoId: String) => Readable<Ty.Message>} */
export const getArchive = videoId => readable(null, async set => {
  const { vod } = await getRooms(videoId);
  if (vod.length === 0) return () => { };

  const addUnix = tl => ({ ...tl, unix: archiveTimeToInt(tl.timestamp) });

  const getScript = room => getArchiveFromRoom(room)
    .then(s => s.map(addUnix))
    .then(s => s.filter(e => e.unix >= 0))
    .then(sortBy('unix'));
  const scripts = await Promise.all(vod.map(getScript))
    .then(scripts => scripts.filter(isNotEmpty));

  scripts.map(getScriptAuthor).forEach(author => {
    mchadUsers.set(author, mchadUsers.get(author));
  });

  const unsubscribes = scripts
    .map(archiveStreamFromScript)
    .map(stream => stream.subscribe(tl => {
      if (tl && enableMchadTLs.get() && !mchadUsers.get(tl.author)) { set(tl); }
    }));

  return () => unsubscribes.forEach(u => u());
});

/** @type {(room: String) => Readable<Ty.MCHADStreamItem>} */
const streamRoom = room => sseToStream(`${MCHAD}/Listener?room=${room}`);

/** @type {(time: String) => String} */
const removeSeconds = time => time.replace(/:\d\d /, ' ');

/** @type {UnixToTimestamp} */
const liveUnixToTimestamp = unix =>
  removeSeconds(new Date(unix).toLocaleString('en-us').split(', ')[1]);

/** @type {(startUnix: Ty.UnixTimestamp) => UnixToTimestamp} */
const archiveUnixToTimestamp = startUnix => unix => formatTimestampMillis(unix - startUnix);

/** @type {(startUnix: Ty.UnixTimestamp) => UnixToNumber} */
const archiveUnixToNumber = startUnix => unix => unix - startUnix;

/** @type {(archiveTime: String) => Number} */
const archiveTimeToInt = archiveTime => archiveTime
  .split(':')
  .map(t => parseInt(t))
  .map((t, i) => t * Math.pow(60, 2 - i))
  .reduce((l, r) => l + r);

let mchadTLCounter = 0;

<<<<<<< HEAD
/** @type {(author: String, unixToString: UnixToTimestamp, unixToNumber: UnixToNumber) => (data: Ty.MCHADTL) => Ty.Message} */
const mchadToMessage = (author, unixToTimestamp, unixToNumber) => data => ({
=======
/** @type {(author: String, unixToString: UnixToTimestamp, unixToNumber: UnixToNumber, langCode: String | null) => (data: MCHADTL) => Message} */
const mchadToMessage = (author, unixToTimestamp, unixToNumber, langCode) => data => ({
>>>>>>> 1c29a4f0
  text: data.Stext,
  messageArray: [{ type: 'text', text: data.Stext }],
  author,
  authorId: author,
  langCode,
  messageId: ++mchadTLCounter,
  timestamp: unixToTimestamp(data.Stime),
  types: AuthorType.mchad,
  timestampMs: unixToNumber(data.Stime)
});

/** @type {(room: Ty.MCHADLiveRoom) => Readable<Ty.Message>} */
export const getRoomTranslations = room => derived(streamRoom(room.Nick), (data, set) => {
  if (!enableMchadTLs.get()) return;
  const flag = data?.flag;
  const langCode = getRoomTagLanguageCode(room.Tags);
  const toMessage = mchadToMessage(room.Nick, liveUnixToTimestamp, (u) => u, langCode);
  if (flag === 'insert' || flag === 'update') {
    set(toMessage(data.content));
  }
});

/** @type {(videoId: String, retryInterval: Ty.Seconds) => Ty.MCHADLiveRoom[]} */
const getLiveRoomsWithRetry = async (videoId, retryInterval) => {
  for (;;) {
    const { live } = await getRooms(videoId);
    if (live.length) return live;
    await sleep(retryInterval * 1000);
  }
};

/** @type {(videoId: String) => Readable<Ty.Message>} */
export const getLiveTranslations = videoId => readable(null, async set => {
  const rooms = await getLiveRoomsWithRetry(videoId, 30);
  const unsubscribes = rooms.map(room => getRoomTranslations(room).subscribe(msg => {
    if (msg && enableMchadTLs.get() && !mchadUsers.get(msg.author)) {
      set(msg);
    }
  }));
  return () => unsubscribes.forEach(u => u());
});<|MERGE_RESOLUTION|>--- conflicted
+++ resolved
@@ -1,15 +1,7 @@
-<<<<<<< HEAD
-import { MCHAD, AuthorType } from './constants.js';
+import { MCHAD, AuthorType, languages } from './constants.js';
 // eslint-disable-next-line @typescript-eslint/no-unused-vars
 import * as Ty from './types.js';
 import { derived, readable } from 'svelte/store';
-=======
-import { MCHAD, AuthorType, languages } from './constants.js';
-// eslint-disable-next-line no-unused-vars
-import { Message, MCHADTL, MCHADStreamItem, MCHADLiveRoom, MCHADArchiveRoom, Seconds, UnixTimestamp } from './types.js';
-// eslint-disable-next-line no-unused-vars
-import { derived, get, readable, Readable } from 'svelte/store';
->>>>>>> 1c29a4f0
 import { enableMchadTLs, mchadUsers } from './store.js';
 import { combineArr, formatTimestampMillis, sleep, sortBy } from './utils.js';
 import { archiveStreamFromScript, sseToStream } from './api.js';
@@ -87,13 +79,8 @@
   }).then(toJson).catch(() => []);
 
   const firstTime = getFirstTime(script);
-<<<<<<< HEAD
 
-  const toMessage = mchadToMessage(room.Room, archiveUnixToTimestamp(firstTime), archiveUnixToNumber(firstTime));
-=======
-  
   const toMessage = mchadToMessage(room.Room, archiveUnixToTimestamp(firstTime), archiveUnixToNumber(firstTime), getRoomTagLanguageCode(room.Tags));
->>>>>>> 1c29a4f0
   return script.map(toMessage);
 }
 
@@ -155,13 +142,8 @@
 
 let mchadTLCounter = 0;
 
-<<<<<<< HEAD
-/** @type {(author: String, unixToString: UnixToTimestamp, unixToNumber: UnixToNumber) => (data: Ty.MCHADTL) => Ty.Message} */
-const mchadToMessage = (author, unixToTimestamp, unixToNumber) => data => ({
-=======
-/** @type {(author: String, unixToString: UnixToTimestamp, unixToNumber: UnixToNumber, langCode: String | null) => (data: MCHADTL) => Message} */
+/** @type {(author: String, unixToString: UnixToTimestamp, unixToNumber: UnixToNumber, langCode: String | null) => (data: Ty.MCHADTL) => Ty.Message} */
 const mchadToMessage = (author, unixToTimestamp, unixToNumber, langCode) => data => ({
->>>>>>> 1c29a4f0
   text: data.Stext,
   messageArray: [{ type: 'text', text: data.Stext }],
   author,
