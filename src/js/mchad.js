import { MCHAD, AuthorType } from './constants.js';
// eslint-disable-next-line no-unused-vars
import * as Ty from './types.js';
import { derived, get, readable } from 'svelte/store';
import { enableMchadTLs, mchadUsers } from './store.js';
import { combineArr, formatTimestampMillis, sleep, sortBy } from './utils.js';
import { archiveStreamFromScript, sseToStream } from './api.js';

/** @typedef {import('svelte/store').Readable} Readable */
/** @typedef {(unix: Ty.UnixTimestamp) => String} UnixToTimestamp */
/** @typedef {(unix: Ty.UnixTimestamp) => number} UnixToNumber */

/** @type {(videoId: String) => (links: String[]) => Promise<Ty.MCHADLiveRoom[] | Ty.MCHADArchiveRoom[]>} */
const getRoomCreator = videoId => {
  const addVideoId = room => ({ ...room, videoId });
  const getRoom = link =>
    fetch(link).then(r => r.json()).then(r => r.map(addVideoId)).catch(() => []);

  return links => Promise.all(links.map(getRoom)).then(combineArr);
};

/**
 * @param {String} videoId
 * @returns {{ live: Ty.MCHADLiveRoom[], vod: Ty.MCHADArchiveRoom[] }}
 */
export async function getRooms(videoId) {
  const getRooms_ = getRoomCreator(videoId);

  const liveLinks = [
    `${MCHAD}/Room?link=YT_${videoId}`
  ];

  const vodLinks = [
    `${MCHAD}/Archive?link=YT_${videoId}`
  ];

  const [live, vod] = await Promise.all([liveLinks, vodLinks].map(getRooms_));

  return { live, vod };
}

/** @type {(script: MCHADTL[]) => Number} */
const getFirstTime = script =>
  script.find(s => /--.*Stream.*Start.*--/i.test(s.Stext))?.Stime
    ?? script[0]?.Stime
    ?? 0;

/**
 * @param {Ty.MCHADArchiveRoom} room
 * @returns {Ty.Message[]}
 */
export async function getArchiveFromRoom(room) {
  const meta = await (await fetch(`https://holodex.net/api/v2/videos/${room.videoId}`)).json();
  // eslint-disable-next-line no-unused-vars
  const start = Math.floor(new Date(meta.start_actual) / 1000);
  const toJson = r => r.json();
  const script = await fetch(`${MCHAD}/Archive`, {
    method: 'POST',
    headers: {
      Accept: 'application/json, text/plain, */*',
      'Content-Type': 'application/json'
    },
    body: JSON.stringify({
      link: room.Link
    })
  }).then(toJson).catch(() => []);

<<<<<<< HEAD
  let { Stime: firstTime } = [...script, { Stime: 0 }][0];
  const startmatch = script.filter(e => (e.Stext.match(/--.*Stream.*Start.*--/i) != null));
  if (startmatch.length != 0) {
    firstTime = startmatch[0].Stime;
  }

=======
  const firstTime = getFirstTime(script);
  
>>>>>>> 961cfaa9
  const toMessage = mchadToMessage(room.Room, archiveUnixToTimestamp(firstTime), archiveUnixToNumber(firstTime));
  return script.map(toMessage);
}

/** @type {(script: Ty.Message[]) => String} */
const getScriptAuthor = script => script[0].author;

<<<<<<< HEAD
/** @type {(videoId: String) => Readable<Ty.Message>} */
=======
/** @type {(arr: Array) => Boolean} */
const isNotEmpty = arr => arr.length != 0;

/** @type {(videoId: String) => Readable<Message>} */
>>>>>>> 961cfaa9
export const getArchive = videoId => readable(null, async set => {
  const { vod } = await getRooms(videoId);
  if (vod.length == 0) return () => { };

  const addUnix = tl => ({ ...tl, unix: archiveTimeToInt(tl.timestamp) });

  const getScript = room => getArchiveFromRoom(room)
    .then(s => s.map(addUnix))
    .then(s => s.filter(e => e.unix >= 0))
    .then(sortBy('unix'));
  const scripts = await Promise.all(vod.map(getScript))
    .then(scripts => scripts.filter(isNotEmpty));

  scripts.map(getScriptAuthor).forEach(author => {
    mchadUsers.set(author, mchadUsers.get(author));
  });

  const unsubscribes = scripts
    .map(archiveStreamFromScript)
    .map(stream => stream.subscribe(tl => {
      if (tl && enableMchadTLs.get() && !mchadUsers.get(tl.author)) { set(tl); }
    }));

  return () => unsubscribes.forEach(u => u());
});

/** @type {(room: String) => Readable<Ty.MCHADStreamItem>} */
const streamRoom = room => sseToStream(`${MCHAD}/Listener?room=${room}`);

/** @type {(time: String) => String} */
const removeSeconds = time => time.replace(/:\d\d /, ' ');

/** @type {UnixToTimestamp} */
const liveUnixToTimestamp = unix =>
  removeSeconds(new Date(unix).toLocaleString('en-us').split(', ')[1]);

/** @type {(startUnix: Ty.UnixTimestamp) => UnixToTimestamp} */
const archiveUnixToTimestamp = startUnix => unix => formatTimestampMillis(unix - startUnix);

/** @type {(startUnix: Ty.UnixTimestamp) => UnixToNumber} */
const archiveUnixToNumber = startUnix => unix => unix - startUnix;

/** @type {(archiveTime: String) => Number} */
const archiveTimeToInt = archiveTime => archiveTime
  .split(':')
  .map(t => parseInt(t))
  .map((t, i) => t * Math.pow(60, 2 - i))
  .reduce((l, r) => l + r);

let mchadTLCounter = 0;

/** @type {(author: String, unixToString: UnixToTimestamp, unixToNumber: UnixToNumber) => (data: Ty.MCHADTL) => Ty.Message} */
const mchadToMessage = (author, unixToTimestamp, unixToNumber) => data => ({
  text: data.Stext,
  messageArray: [{ type: 'text', text: data.Stext }],
  author,
  authorId: author,
  messageId: ++mchadTLCounter,
  timestamp: unixToTimestamp(data.Stime),
  types: AuthorType.mchad,
  timestampMs: unixToNumber(data.Stime)
});

/** @type {(room: Ty.MCHADLiveRoom) => Readable<Ty.Message>} */
export const getRoomTranslations = room => derived(streamRoom(room.Nick), (data, set) => {
  if (!enableMchadTLs.get()) return;
  const flag = data?.flag;
  const toMessage = mchadToMessage(room.Nick, liveUnixToTimestamp, (unix) => unix);
  if (flag === 'insert' || flag === 'update') {
    set(toMessage(data.content));
  }
});

/** @type {(videoId: String, retryInterval: Ty.Seconds) => Ty.MCHADLiveRoom[]} */
const getLiveRoomsWithRetry = async (videoId, retryInterval) => {
  for (;;) {
    const { live } = await getRooms(videoId);
    if (live.length) return live;
    await sleep(retryInterval * 1000);
  }
};

/** @type {(videoId: String) => Readable<Ty.Message>} */
export const getLiveTranslations = videoId => readable(null, async set => {
  const rooms = await getLiveRoomsWithRetry(videoId, 30);
  const unsubscribes = rooms.map(room => getRoomTranslations(room).subscribe(msg => {
    if (msg && enableMchadTLs.get() && !mchadUsers.get(msg.author)) {
      set(msg);
    }
  }));
  return () => unsubscribes.forEach(u => u());
});<|MERGE_RESOLUTION|>--- conflicted
+++ resolved
@@ -65,17 +65,8 @@
     })
   }).then(toJson).catch(() => []);
 
-<<<<<<< HEAD
-  let { Stime: firstTime } = [...script, { Stime: 0 }][0];
-  const startmatch = script.filter(e => (e.Stext.match(/--.*Stream.*Start.*--/i) != null));
-  if (startmatch.length != 0) {
-    firstTime = startmatch[0].Stime;
-  }
-
-=======
   const firstTime = getFirstTime(script);
   
->>>>>>> 961cfaa9
   const toMessage = mchadToMessage(room.Room, archiveUnixToTimestamp(firstTime), archiveUnixToNumber(firstTime));
   return script.map(toMessage);
 }
@@ -83,14 +74,10 @@
 /** @type {(script: Ty.Message[]) => String} */
 const getScriptAuthor = script => script[0].author;
 
-<<<<<<< HEAD
-/** @type {(videoId: String) => Readable<Ty.Message>} */
-=======
 /** @type {(arr: Array) => Boolean} */
 const isNotEmpty = arr => arr.length != 0;
 
-/** @type {(videoId: String) => Readable<Message>} */
->>>>>>> 961cfaa9
+/** @type {(videoId: String) => Readable<Ty.Message>} */
 export const getArchive = videoId => readable(null, async set => {
   const { vod } = await getRooms(videoId);
   if (vod.length == 0) return () => { };
