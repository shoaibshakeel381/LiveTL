--- conflicted
+++ resolved
@@ -126,7 +126,6 @@
   [YtcDeleteBehaviour.NOTHING, 'Do nothing']
 ]);
 
-<<<<<<< HEAD
 export const showBlockItems = [
   { text: 'show', value: 'show' },
   { text: 'block', value: 'block' }
@@ -141,10 +140,9 @@
   { text: 'message', value: 'chat' },
   { text: 'author', value: 'author' }
 ];
-=======
+
 export const defaultCaption = `
 Captions captured from the chat will appear here. Try moving and resizing!
 You can also disable floating captions or make captions disappear
 when inactive in the settings menu.
-`;
->>>>>>> c09fc097
+`;