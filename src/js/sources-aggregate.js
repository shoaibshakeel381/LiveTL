import { readable, derived } from 'svelte/store';
import { combineStores, sources } from './sources.js';
import { getSpamAuthors, removeDuplicateMessages } from './sources-util.js';
<<<<<<< HEAD
import {
  ytcDeleteBehaviour,
  sessionHidden,
  spotlightedTranslator,
  channelFilters,
  mchadUsers,
  spamMsgAmount,
  spamMsgInterval,
  enableSpamProtection,
  spammersDetected,
  disableSpecialSpamProtection
} from './store.js';
import { defaultCaption, YtcDeleteBehaviour, GIGACHAD } from './constants.js';
=======
import { ytcDeleteBehaviour, sessionHidden, spotlightedTranslator } from './store.js';
import { channelFilters, mchadUsers, spamMsgAmount, spamMsgInterval } from './store.js';
import { disableSpecialSpamProtection, enableSpamProtection, langCode } from './store.js';
import { spammersDetected } from './store.js';
import { defaultCaption, GIGACHAD, YtcDeleteBehaviour } from './constants.js';
>>>>>>> 1c29a4f0
import { checkAndSpeak } from './speech.js';

/** @typedef {import('svelte/store').Readable} Readable */

/**
 * @template {T}
 * @type {(store: Readable<T>, getBool: (val: T) => Boolean) => Readable<String[]>}
 */
const lookupStoreToList = (store, getBool = Boolean) => derived(store, $val => $val
  .filter(([_id, val]) => getBool(val))
  .map(([id, _val]) => id)
);

/**
 * @template {T}
 * @type {(stores: Readable<T[]>) => Readable<Set<T>>}
 */
const toSet = (...stores) => derived(stores, ($stores) => new Set($stores.flat()), new Set([]));

const channelBlacklisted = lookupStoreToList(channelFilters, f => f.blacklist);
const mchadBlacklisted = lookupStoreToList(mchadUsers);
const notSpammer = lookupStoreToList(spammersDetected, f => !f.spam);

export const allBanned = toSet(channelBlacklisted, mchadBlacklisted);
export const notSpamStore = toSet(notSpammer);

/** @type {Readable<(authorId: String) => Boolean>} */
const whitelistedSpam = derived(notSpamStore, $set => id => $set.has(id));

/** @type {([authorId: String, author: String]) => Void} */
const markSpam = ([authorId, author]) => {
  if (!spammersDetected.has(authorId)) { spammersDetected.set(authorId, { authorId, author, spam: true }); }
};

/** @type {(msg: Message) => Boolean} */
const isPleb = msg => !(msg.types & GIGACHAD);

const hidden = toSet(sessionHidden);

export const capturedMessages = readable([], set => {
  let items = [];

  const { cleanUp, store: source } = combineStores(
    sources.thirdParty,
    sources.translations,
    sources.mod
  );

  const sourceUnsub = source.subscribe(msg => {
    if (msg) {
      set(items = [...items, { ...msg, index: items.length }]);
    }
  });

  const hideOrReplaceMsg = bonkOrDeletion => {
    switch (ytcDeleteBehaviour.get()) {
      case YtcDeleteBehaviour.HIDE:
        return { hidden: true };
      case YtcDeleteBehaviour.PLACEHOLDER:
        return { messageArray: bonkOrDeletion.replacedMessage, deleted: true };
    }
    return null;
  };

  const hideOrReplace = (i, bonkOrDeletion) => {
    const msgModifications = hideOrReplaceMsg(bonkOrDeletion);
    if (!msgModifications) return;
    const before = items.slice(0, i);
    const after = items.slice(i + 1);
    set(items = [...before, { ...items[i], ...msgModifications }, ...after]);
  };

  const delOrBonkSub = (source, diffAttr) => source.subscribe(events => {
    if (!events || events.length < 1) return;
    items.map((item, i) => [item, i]).reverse().forEach(([item, i]) => {
      events.some(event => {
        if (item[diffAttr] !== event[diffAttr]) return false;
        hideOrReplace(i, event);
        return true;
      });
    });
  });
  const bonkUnsub = delOrBonkSub(sources.ytcBonks, 'authorId');
  const deletionUnsub = delOrBonkSub(sources.ytcDeletions, 'messageId');
  return () => {
    cleanUp();
    sourceUnsub();
    bonkUnsub();
    deletionUnsub();
  };
});

export const sameLangMessages = derived(
  [capturedMessages, langCode],
  ([$msgs, $langCode]) => $msgs.filter(msg => msg.langCode == null || msg.langCode == $langCode)
);

const spamStores = [spamMsgAmount, spamMsgInterval]
  .map(store => derived(store, Math.round));

const dispDepends = [
  ...[sameLangMessages, allBanned, hidden, spotlightedTranslator],
  ...[...spamStores, whitelistedSpam, enableSpamProtection, disableSpecialSpamProtection]
];

const dispTransform =
  ([$items, $banned, $hidden, $spot, $spamAmt, $spamInt, $whitelisted, $enSpam, $disSpecialSpam]) => {
    const attrNotIn = (set, attr) => item => !set.has(item[attr]);
    const notWhitelisted = ([id]) => !$whitelisted(id);
    const possibleSpam = $disSpecialSpam ? $items.filter(isPleb) : $items;
    const spammers = $enSpam
      ? getSpamAuthors(possibleSpam, $spamAmt, $spamInt).filter(notWhitelisted)
      : [];
    const spammerIds = new Set(spammers.map(([id]) => id));
    spammers.forEach(markSpam);

    $items = $items
      ?.filter(attrNotIn($banned, 'authorId'))
      ?.filter(attrNotIn($hidden, 'messageId'))
      ?.filter(attrNotIn(spammerIds, 'authorId'))
      ?.filter(msg => !$spot || msg.authorId === $spot) ?? [];
    return removeDuplicateMessages($items);
  };

export const displayedMessages = derived(dispDepends, dispTransform);

export const captionText = readable(defaultCaption, set => {
  let text = defaultCaption;
  return displayedMessages.subscribe($msgs => {
    const $translation = $msgs[$msgs.length - 1]?.text;
    if ($translation != null && $translation !== text) {
      set(text = $translation);
    }
  });
});

// hmr
if (window.unsubDictation) window.unsubDictation();
window.unsubDictation = captionText.subscribe($txt => $txt !== defaultCaption && checkAndSpeak($txt));<|MERGE_RESOLUTION|>--- conflicted
+++ resolved
@@ -1,7 +1,6 @@
 import { readable, derived } from 'svelte/store';
 import { combineStores, sources } from './sources.js';
 import { getSpamAuthors, removeDuplicateMessages } from './sources-util.js';
-<<<<<<< HEAD
 import {
   ytcDeleteBehaviour,
   sessionHidden,
@@ -12,16 +11,10 @@
   spamMsgInterval,
   enableSpamProtection,
   spammersDetected,
-  disableSpecialSpamProtection
+  disableSpecialSpamProtection,
+  langCode
 } from './store.js';
 import { defaultCaption, YtcDeleteBehaviour, GIGACHAD } from './constants.js';
-=======
-import { ytcDeleteBehaviour, sessionHidden, spotlightedTranslator } from './store.js';
-import { channelFilters, mchadUsers, spamMsgAmount, spamMsgInterval } from './store.js';
-import { disableSpecialSpamProtection, enableSpamProtection, langCode } from './store.js';
-import { spammersDetected } from './store.js';
-import { defaultCaption, GIGACHAD, YtcDeleteBehaviour } from './constants.js';
->>>>>>> 1c29a4f0
 import { checkAndSpeak } from './speech.js';
 
 /** @typedef {import('svelte/store').Readable} Readable */
@@ -116,7 +109,7 @@
 
 export const sameLangMessages = derived(
   [capturedMessages, langCode],
-  ([$msgs, $langCode]) => $msgs.filter(msg => msg.langCode == null || msg.langCode == $langCode)
+  ([$msgs, $langCode]) => $msgs.filter(msg => msg.langCode == null || msg.langCode === $langCode)
 );
 
 const spamStores = [spamMsgAmount, spamMsgInterval]
