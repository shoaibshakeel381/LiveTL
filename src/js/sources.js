--- conflicted
+++ resolved
@@ -3,7 +3,6 @@
 import { derived, writable, Writable, Readable } from 'svelte/store';
 // eslint-disable-next-line no-unused-vars
 import { Message } from './types.js';
-<<<<<<< HEAD
 import {
   parseTranslation,
   isWhitelisted as textWhitelisted,
@@ -13,12 +12,7 @@
   isTranslation,
   replaceFirstTranslation
 } from './filter';
-import { showModMessage } from './store';
-=======
-import { parseTranslation, isWhitelisted as textWhitelisted, isBlacklisted as textBlacklisted, authorWhitelisted, authorBlacklisted } from './filter';
-import { isTranslation, replaceFirstTranslation } from './filter';
 import { showModMessage, timestamp } from './store';
->>>>>>> c09fc097
 import { paramsVideoId, AuthorType, paramsPopout, paramsTabId, paramsFrameId } from './constants';
 import * as MCHAD from './mchad.js';
 import * as API from './api.js';
