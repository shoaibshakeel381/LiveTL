--- conflicted
+++ resolved
@@ -108,13 +108,10 @@
 export const disableSpecialSpamProtection = SS('disableSpecialSpamProtection', true);
 export const activePreset = SS('activePreset', 1);
 export const presets = SS('presets', /** @type {Array<Object & { name: string }>} */ ([]));
-<<<<<<< HEAD
 export const showHelpPrompt = SS('showHelpPrompt', true);
 export const neverShowSpotlightPrompt = SS('neverShowSpotlightPrompt', false);
-=======
 export const showVerifiedMessage = SS('showVerifiedMessage', false);
 export const isChatInverted = SS('isChatInverted', false);
->>>>>>> 2d6d5521
 
 // All the variables persisted in presets
 export const presetStores = [
