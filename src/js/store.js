import { Browser, BROWSER, TextDirection, VideoSide, ChatSplit } from './constants.js';
import { LookupStore, SyncStore } from './storage.js';
import { writable } from 'svelte/store';

/**
 * @template T
 * @param {String} n 
 * @param {T} d 
 * @param {Boolean} s synchronize across sessions
 * @returns {SyncStore<T>}
 */
const SS = (n, d, s = true) => new SyncStore(n, d, null, s);
/**
 * @template T
 * @param {String} n 
 * @param {T} d 
 * @param {Boolean} s synchronize across sessions
 * @returns {LookupStore<T>}
 */
const LS = (n, d, s = true) => new LookupStore(n, d, null, s);
const defaultZoom = BROWSER == Browser.ANDROID ? 0.5 : 1;
const sampleFilter = {
  chatAuthor: 'chat',
  plainReg: 'plain',
  showBlock: 'show',
  rule: '',
  id: ''
};

// Settings
export const
  language = SS('language', 'English'),
  showModMessage = SS('showModMessage', true),
  chatZoom = SS('chatZoom', defaultZoom),
  showTimestamp = SS('showTimestamp', true),
  textDirection = SS('textDirection', TextDirection.BOTTOM),
  videoSide = SS('videoSide', VideoSide.LEFT, false),
  showCaption = SS('showCaption', true),
  captionDuration = SS('captionDuration', 10),
  captionFontSize = SS('captionFontSize', 18),
  captionWidth = SS('captionWidth', 80, false),
  captionLeft = SS('captionLeft', 10, false),
  captionTop = SS('captionTop', 80, false),
  doSpeechSynth = SS('doSpeechSynth', false),
  speechVolume = SS('speechVolume', 1),
  doTranslatorMode = SS('doTranslatorMode', false),
  videoPanelSize = SS('videoPanelSize', 70, false),
  chatSize = SS('chatSize', 50, false),
  livetlFontSize = SS('livetlFontSize', 18),
  textWhitelist = SS('textFilters', [''].slice(1)),
  textBlacklist = SS('textBlacklist', [''].slice(1)),
  plaintextWhitelist = SS('plaintextWhitelist', [''].slice(1)),
  plaintextBlacklist = SS('plaintextBlacklist', [''].slice(1)),
  usernameFilters = LS('userFilters', false),
  channelFilters = LS('channelFilters', { name: '', blacklist: false, whitelist: false }),
  plainAuthorWhitelist = SS('plainAuthorWhitelist', [''].slice(1)),
  regexAuthorWhitelist = SS('regexAuthorWhitelist', [''].slice(1)),
  plainAuthorBlacklist = SS('plainAuthorBlacklist', [''].slice(1)),
  regexAuthorBlacklist = SS('regexAuthorBlacklist', [''].slice(1)),
  customFilters = SS('customFilters', [sampleFilter].slice(1)),
  enableCaptionTimeout = SS('enableCaptionTimeout', false),
  chatSplit = SS('chatSplit', ChatSplit.HORIZONTAL),
  lastVersion = SS('lastVersion', '0.0.0'),
  screenshotRenderWidth = SS('screenshotRenderWidth', 500),
  welcomeDismissed = SS('welcomeDismissed', false),
  macros = SS('macros', []),
<<<<<<< HEAD
  doAutoPrefix = SS('doAutoPrefix', false),
  enableMchadTLs = SS('enableMchadTLs', true);
=======
  doAutoPrefix = SS('doAutoPrefix', false);

// Non-persistant stores
export const updatePopupActive = writable(false);
>>>>>>> e594464b
<|MERGE_RESOLUTION|>--- conflicted
+++ resolved
@@ -64,12 +64,8 @@
   screenshotRenderWidth = SS('screenshotRenderWidth', 500),
   welcomeDismissed = SS('welcomeDismissed', false),
   macros = SS('macros', []),
-<<<<<<< HEAD
   doAutoPrefix = SS('doAutoPrefix', false),
   enableMchadTLs = SS('enableMchadTLs', true);
-=======
-  doAutoPrefix = SS('doAutoPrefix', false);
 
 // Non-persistant stores
-export const updatePopupActive = writable(false);
->>>>>>> e594464b
+export const updatePopupActive = writable(false);