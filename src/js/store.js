import { Browser, BROWSER, TextDirection, VideoSide, ChatSplit, YtcDeleteBehaviour, DisplayMode, paramsEmbedded } from './constants.js';
import { LookupStore, SyncStore } from './storage.js';
import { writable, readable, derived, Readable } from 'svelte/store';
import { compose } from './utils.js';

/**
 * @template T
 * @param {String} n 
 * @param {T} d 
 * @param {Boolean} s synchronize across sessions
 * @returns {SyncStore<T>}
 */
const SS = (n, d, s = true) => new SyncStore(n, d, null, s);
/**
 * @template T
 * @param {String} n 
 * @param {T} d 
 * @param {Boolean} s synchronize across sessions
 * @returns {LookupStore<T>}
 */
const LS = (n, d, s = true) => new LookupStore(n, d, null, s);
const defaultZoom = BROWSER == Browser.ANDROID ? 0.5 : 1;
const sampleFilter = {
  chatAuthor: 'chat',
  plainReg: 'plain',
  showBlock: 'show',
  rule: '',
  id: ''
};

// Settings
export const
  language = SS('language', 'English'),
  showModMessage = SS('showModMessage', true),
  chatZoom = SS('chatZoom', defaultZoom),
  showTimestamp = SS('showTimestamp', true),
  textDirection = SS('textDirection', TextDirection.BOTTOM),
  videoSideSetting = SS('videoSide', VideoSide.LEFT, false),
  showCaption = SS('showCaption', true),
  captionDuration = SS('captionDuration', 10),
  captionFontSize = SS('captionFontSize', 18),
  captionWidth = SS('captionWidth', 80, false),
  captionLeft = SS('captionLeft', 10, false),
  captionTop = SS('captionTop', 80, false),
  doSpeechSynth = SS('doSpeechSynth', false),
  speechVolume = SS('speechVolume', 1),
  doTranslatorMode = SS('doTranslatorMode', false),
  videoPanelSize = SS('videoPanelSize', 70, false),
  chatSize = SS('chatSize', 50, false),
  livetlFontSize = SS('livetlFontSize', 18),
  textWhitelist = SS('textFilters', [''].slice(1)),
  textBlacklist = SS('textBlacklist', [''].slice(1)),
  plaintextWhitelist = SS('plaintextWhitelist', [''].slice(1)),
  plaintextBlacklist = SS('plaintextBlacklist', [''].slice(1)),
  usernameFilters = LS('userFilters', false),
  channelFilters = LS('channelFilters', { name: '', blacklist: false, whitelist: false }),
  plainAuthorWhitelist = SS('plainAuthorWhitelist', [''].slice(1)),
  regexAuthorWhitelist = SS('regexAuthorWhitelist', [''].slice(1)),
  plainAuthorBlacklist = SS('plainAuthorBlacklist', [''].slice(1)),
  regexAuthorBlacklist = SS('regexAuthorBlacklist', [''].slice(1)),
  customFilters = SS('customFilters', [sampleFilter].slice(1)),
  enableCaptionTimeout = SS('enableCaptionTimeout', false),
  chatSplit = SS('chatSplit', ChatSplit.HORIZONTAL),
  lastVersion = SS('lastVersion', '0.0.0'),
  screenshotRenderWidth = SS('screenshotRenderWidth', 500),
  welcomeDismissed = SS('welcomeDismissed', false),
  macros = SS('macros', []),
  doAutoPrefix = SS('doAutoPrefix', false),
  enableMchadTLs = SS('enableMchadTLs', true),
  enableAPITLs = SS('enableAPITLs', true),
  enableExportButtons = SS('enableExportButtons', true),
  enableFullscreenButton = SS('enableFullscreenButton', true),
  mchadUsers = LS('mchadUsers', false),
  autoPrefixTag = SS('autoPrefixTag', '[$filterLang]'),
  macroTrigger = SS('macroTrigger', '/'),
  ytcDeleteBehaviour = SS('ytcDeleteBehaviour', YtcDeleteBehaviour.HIDE),
  autoVertical = SS('autoVertical', true);

// Non-persistant stores

/** @typedef {{width: Number, height: Number}} WindowDimension */
/** @type {Readable<WindowDimension>} */
const getWindowDims = () => ({ width: window.innerWidth, height: window.innerHeight });
export const windowSize = readable(getWindowDims(), set => {
  const cb = compose(set, getWindowDims);
  window.addEventListener('resize', cb);
  return () => window.removeEventListener('resize', cb);
});
const videoSideDepends = [videoSideSetting, autoVertical, windowSize];
export const videoSide = derived(videoSideDepends, ([$videoSide, $autoVert, $windims]) => {
  const { width, height } = $windims;
  return $autoVert && height > width ? VideoSide.TOP : $videoSide;
}, videoSideSetting.get());

export const updatePopupActive = writable(false);
export const videoTitle = writable('LiveTL');
export const timestamp = writable(0);
export const faviconURL = writable('/48x48.png');
export const availableMchadUsers = writable([]);
export const spotlightedTranslator = writable(null);
<<<<<<< HEAD
export const displayMode = writable(paramsEmbedded ? DisplayMode.EMBEDDED : DisplayMode.FULLPAGE);
export const isResizing = writable(false);
=======
export const sessionHidden = writable([]);
>>>>>>> 23932c42
<|MERGE_RESOLUTION|>--- conflicted
+++ resolved
@@ -98,9 +98,6 @@
 export const faviconURL = writable('/48x48.png');
 export const availableMchadUsers = writable([]);
 export const spotlightedTranslator = writable(null);
-<<<<<<< HEAD
 export const displayMode = writable(paramsEmbedded ? DisplayMode.EMBEDDED : DisplayMode.FULLPAGE);
 export const isResizing = writable(false);
-=======
-export const sessionHidden = writable([]);
->>>>>>> 23932c42
+export const sessionHidden = writable([]);