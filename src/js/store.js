--- conflicted
+++ resolved
@@ -69,12 +69,9 @@
   enableAPITLs = SS('enableAPITLs', true),
   enableExportButtons = SS('enableExportButtons', true),
   enableFullscreenButton = SS('enableFullscreenButton', true),
-<<<<<<< HEAD
   mchadUsers = LS('mchadUsers', false),
-=======
   autoPrefixTag = SS('autoPrefixTag', '[$filterLang]'),
   macroTrigger = SS('macroTrigger', '/'),
->>>>>>> ed3c1efe
   ytcDeleteBehaviour = SS('ytcDeleteBehaviour', YtcDeleteBehaviour.HIDE);
 
 // Non-persistant stores
