--- conflicted
+++ resolved
@@ -93,11 +93,8 @@
   spammersDetected = LS('spammersDetected', [sampleSpam].slice(1)),
   speechVoiceNameSetting = SS('speechVoiceNameSetting', ''),
   speechSpeed = SS('speechSpeed', 1),
-<<<<<<< HEAD
-  keyboardShortcuts = SS('keyboardShortcuts', defaultShortcuts);
-=======
+  keyboardShortcuts = SS('keyboardShortcuts', defaultShortcuts),
   autoLaunchMode = SS('autoLaunchMode', AutoLaunchMode.NONE);
->>>>>>> e3a85e97
 
 // Non-persistant stores
 
