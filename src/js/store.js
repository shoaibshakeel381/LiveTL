--- conflicted
+++ resolved
@@ -69,12 +69,9 @@
   enableAPITLs = SS('enableAPITLs', true),
   enableExportButtons = SS('enableExportButtons', true),
   enableFullscreenButton = SS('enableFullscreenButton', true),
-<<<<<<< HEAD
   autoPrefixTag = SS('autoPrefixTag', '[$filterLang]'),
-  macroTrigger = SS('macroTrigger', '/');
-=======
+  macroTrigger = SS('macroTrigger', '/'),
   ytcDeleteBehaviour = SS('ytcDeleteBehaviour', YtcDeleteBehaviour.HIDE);
->>>>>>> 47473e44
 
 // Non-persistant stores
 export const updatePopupActive = writable(false);
