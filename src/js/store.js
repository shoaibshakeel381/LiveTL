import { Browser, BROWSER, TextDirection, VideoSide, ChatSplit, YtcDeleteBehaviour } from './constants.js';
import { LookupStore, SyncStore } from './storage.js';
import { writable } from 'svelte/store';

/**
 * @template T
 * @param {String} n 
 * @param {T} d 
 * @param {Boolean} s synchronize across sessions
 * @returns {SyncStore<T>}
 */
const SS = (n, d, s = true) => new SyncStore(n, d, null, s);
/**
 * @template T
 * @param {String} n 
 * @param {T} d 
 * @param {Boolean} s synchronize across sessions
 * @returns {LookupStore<T>}
 */
const LS = (n, d, s = true) => new LookupStore(n, d, null, s);
const defaultZoom = BROWSER == Browser.ANDROID ? 0.5 : 1;
const sampleFilter = {
  chatAuthor: 'chat',
  plainReg: 'plain',
  showBlock: 'show',
  rule: '',
  id: ''
};

// Settings
export const
  language = SS('language', 'English'),
  showModMessage = SS('showModMessage', true),
  chatZoom = SS('chatZoom', defaultZoom),
  showTimestamp = SS('showTimestamp', true),
  textDirection = SS('textDirection', TextDirection.BOTTOM),
  videoSide = SS('videoSide', VideoSide.LEFT, false),
  showCaption = SS('showCaption', true),
  captionDuration = SS('captionDuration', 10),
  captionFontSize = SS('captionFontSize', 18),
  captionWidth = SS('captionWidth', 80, false),
  captionLeft = SS('captionLeft', 10, false),
  captionTop = SS('captionTop', 80, false),
  doSpeechSynth = SS('doSpeechSynth', false),
  speechVolume = SS('speechVolume', 1),
  doTranslatorMode = SS('doTranslatorMode', false),
  videoPanelSize = SS('videoPanelSize', 70, false),
  chatSize = SS('chatSize', 50, false),
  livetlFontSize = SS('livetlFontSize', 18),
  textWhitelist = SS('textFilters', [''].slice(1)),
  textBlacklist = SS('textBlacklist', [''].slice(1)),
  plaintextWhitelist = SS('plaintextWhitelist', [''].slice(1)),
  plaintextBlacklist = SS('plaintextBlacklist', [''].slice(1)),
  usernameFilters = LS('userFilters', false),
  channelFilters = LS('channelFilters', { name: '', blacklist: false, whitelist: false }),
  plainAuthorWhitelist = SS('plainAuthorWhitelist', [''].slice(1)),
  regexAuthorWhitelist = SS('regexAuthorWhitelist', [''].slice(1)),
  plainAuthorBlacklist = SS('plainAuthorBlacklist', [''].slice(1)),
  regexAuthorBlacklist = SS('regexAuthorBlacklist', [''].slice(1)),
  customFilters = SS('customFilters', [sampleFilter].slice(1)),
  enableCaptionTimeout = SS('enableCaptionTimeout', false),
  chatSplit = SS('chatSplit', ChatSplit.HORIZONTAL),
  lastVersion = SS('lastVersion', '0.0.0'),
  screenshotRenderWidth = SS('screenshotRenderWidth', 500),
  welcomeDismissed = SS('welcomeDismissed', false),
  macros = SS('macros', []),
  doAutoPrefix = SS('doAutoPrefix', false),
  enableMchadTLs = SS('enableMchadTLs', true),
  enableAPITLs = SS('enableAPITLs', true),
  enableExportButtons = SS('enableExportButtons', true),
  enableFullscreenButton = SS('enableFullscreenButton', true),
<<<<<<< HEAD
  mchadUsers = LS('mchadUsers', false);
=======
  ytcDeleteBehaviour = SS('ytcDeleteBehaviour', YtcDeleteBehaviour.HIDE);
>>>>>>> 47473e44

// Non-persistant stores
export const updatePopupActive = writable(false);
export const videoTitle = writable('LiveTL');
export const timestamp = writable(0);
export const faviconURL = writable('/48x48.png');
export const availableMchadUsers = writable([]);<|MERGE_RESOLUTION|>--- conflicted
+++ resolved
@@ -69,11 +69,8 @@
   enableAPITLs = SS('enableAPITLs', true),
   enableExportButtons = SS('enableExportButtons', true),
   enableFullscreenButton = SS('enableFullscreenButton', true),
-<<<<<<< HEAD
-  mchadUsers = LS('mchadUsers', false);
-=======
+  mchadUsers = LS('mchadUsers', false),
   ytcDeleteBehaviour = SS('ytcDeleteBehaviour', YtcDeleteBehaviour.HIDE);
->>>>>>> 47473e44
 
 // Non-persistant stores
 export const updatePopupActive = writable(false);
