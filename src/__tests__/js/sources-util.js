--- conflicted
+++ resolved
@@ -3,24 +3,16 @@
 import { AuthorType } from '../../js/constants.js';
 
 
-<<<<<<< HEAD
+
 let msgIds = 0;
 
-const message = (text, author, timestamp, types=0) => ({
-  text,
-  messageArray: [{ type: 'text', text }],
-  author,
-  authorId: author,
-  timestamp,
-  messageId: ++msgIds,
-=======
-const message = (text, author, timestampMs, types) => ({
+const message = (text, author, timestampMs, types=0) => ({
   text,
   messageArray: [{ type: 'text', text }],
   author,
   timestampMs,
   id: '9',
->>>>>>> 9e2a6f0c
+  messageId: ++msgIds,
   types
 });
 
@@ -107,38 +99,38 @@
 describe('spam author identification', () => {
   it('flags a spam author', () => {
     const messages = [
-      message('Spam', 'anti', '12:35'),
-      message('Spam', 'anti', '12:35'),
-      message('Spam', 'anti', '12:35'),
-      message('Spam', 'anti', '12:36'),
-      message('Spam', 'anti', '12:36'),
-      message('Not spam', 'kento', '12:36'),
-      message('Spam', 'anti', '12:36'),
-      message('Spam', 'anti', '12:36'),
+      message('Spam', 'anti', 1235000),
+      message('Spam', 'anti', 1235000),
+      message('Spam', 'anti', 1235000),
+      message('Spam', 'anti', 1236000),
+      message('Spam', 'anti', 1236000),
+      message('Not spam', 'kento', 1236000),
+      message('Spam', 'anti', 1236000),
+      message('Spam', 'anti', 1236000),
     ];
     expect(getSpamAuthors(messages, 6, 1)).toContain('anti');
   });
 
   it('doesn\'t flag regular frequent authors', () => {
     const messages = [
-      message('Spam', 'anti', '12:35'),
-      message('Spam', 'anti', '12:35'),
-      message('Not spam', 'kento', '12:35'),
-      message('Spam', 'anti', '12:36'),
-      message('Spam', 'anti', '12:36'),
-      message('Not spam', 'kento', '12:36'),
-      message('Spam', 'anti', '12:36'),
-      message('Spam', 'anti', '12:36'),
-      message('Not spam', 'kento', '12:37'),
+      message('Spam', 'anti', 1235000),
+      message('Spam', 'anti', 1235000),
+      message('Not spam', 'kento', 1235000),
+      message('Spam', 'anti', 1236000),
+      message('Spam', 'anti', 1236000),
+      message('Not spam', 'kento', 1236000),
+      message('Spam', 'anti', 1236000'),
+      message('Spam', 'anti', 1236000'),
+      message('Not spam', 'kento', 1237000),
     ];
     expect(getSpamAuthors(messages, 6, 1)).not.toContain('kento');
   });
 
   it('doesn\'t flag regular authors when many are messaging at a time', () => {
     const messages = [
-      message('College apps im dying', 'kento', '12:35'),
-      message('Give me ur feet hachama', 'shrek', '12:35'),
-      message('Hello there', 'taishi', '12:35'),
+      message('College apps im dying', 'kento', 1235000),
+      message('Give me ur feet hachama', 'shrek', 1235000),
+      message('Hello there', 'taishi', 1235000),
     ];
     expect(getSpamAuthors(messages, 3, 1)).toEqual([]);
   });
