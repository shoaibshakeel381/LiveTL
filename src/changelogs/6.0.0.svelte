<script>
<<<<<<< HEAD
  import { ExpansionPanel, ExpansionPanels } from 'svelte-materialify';
=======
  import { ExpansionPanel, ExpansionPanels, Icon } from "svelte-materialify";
>>>>>>> e5299d2d
  let value;
</script>

<ExpansionPanels bind:value>
  <ExpansionPanel>
    <span slot="header">New design elements!</span>
    This version integrates Material UI components. Enjoy a new, modern interface
    with buttery smooth animations!
  </ExpansionPanel>
  <ExpansionPanel>
    <span slot="header">Embedded Mode</span>
    You can now load LiveTL right within the YouTube interface without using the
    popout mode.
  </ExpansionPanel>
  <ExpansionPanel>
    <span slot="header">New filter options</span>
    LiveTL now has advanced filtering options like username/message filters in both
    plaintext and regex! Check them out in the "Filters" tab in the settings menu.
  </ExpansionPanel>
  <ExpansionPanel>
    <span slot="header">Rewritten from the ground up</span>
    The entire extension has been rewritten from scratch. No longer do you have to
    deal with the janky mechanics and bugs of previous versions!
  </ExpansionPanel>
  <ExpansionPanel>
    <span slot="header">AI-powered live translations are coming soon!</span>
    <p>
      For the past few months, our team has been hard at work on a project
      called Kanatran (KT) that translates Hololive streams in realtime. We
      already have the system up and running at a small scale, and with
      financial support from users like you, we can apply KT to more
      Hololive/Vtuber streams! If you are interested in funding this project,
      please consider
      <a href="https://opencollective.com/livetl" target="_blank"
        >chipping in through Open Collective</a
      >. (KT may become a paid or free feature, we aren't quite sure yet.)
    </p>
  </ExpansionPanel>
</ExpansionPanels><|MERGE_RESOLUTION|>--- conflicted
+++ resolved
@@ -1,9 +1,5 @@
 <script>
-<<<<<<< HEAD
   import { ExpansionPanel, ExpansionPanels } from 'svelte-materialify';
-=======
-  import { ExpansionPanel, ExpansionPanels, Icon } from "svelte-materialify";
->>>>>>> e5299d2d
   let value;
 </script>
 
