--- conflicted
+++ resolved
@@ -6,16 +6,9 @@
   import Toggle from './options/Toggle.svelte';
   import MultiDropdown from './options/MultiDropdown.svelte';
 
-<<<<<<< HEAD
-  $: amount = `${Math.ceil($spamMsgAmount)}`;
-  $: interval = `${Math.ceil($spamMsgInterval)}`;
-  $: intervalPlural = Math.ceil($spamMsgInterval) == 1 ? '' : 's';
-  $: console.log('SPAM', $spammersDetected);
-=======
   $: amount = `${Math.round($spamMsgAmount)}`;
   $: interval = `${Math.round($spamMsgInterval)}`;
   $: intervalPlural = Math.round($spamMsgInterval) == 1 ? '' : 's';
->>>>>>> 1d4a2e46
 </script>
 
 <Toggle name="Spam protection" store={enableSpamProtection} />
