<script>
  import { videoSide, faviconURL } from '../js/store.js';
  import { VideoSide } from '../js/constants.js';
  import { suppress } from '../js/utils.js';
  import { onMount } from 'svelte';
  import { ProgressCircular } from 'svelte-materialify';
  let player = undefined;
  export let videoId;
  let loaded = false;
  onMount(() => {
    player.src = `https://www.youtube.com/error?video=${videoId}`;
    window.addEventListener('message', e => {
      suppress(() =>{
        if (e.data.type === 'marine-easter-egg') {
          faviconURL.set('/img/blfavicon.ico');
        } else if (e.data.type === 'video-embed-loaded') {
          loaded = true;
        }
      });
    });
  });
</script>

<<<<<<< HEAD
<div id="player" class:left-video={$videoSide === VideoSide.LEFT} />
=======
{#if !loaded}
  <div class="progress">
    <ProgressCircular indeterminate color="primary" />
  </div>
{/if}
<div class="wrapper" class:left-video={$videoSide == VideoSide.LEFT}>
  <iframe
    title="video"
    bind:this={player}
    class="video"
    class:hidden={!loaded}
  />
</div>
>>>>>>> 961cfaa9

<!--<style src="../css/iframe.css"></style>-->
<style src="../css/iframe.css">
  /* Add 4px cause otherwise, there is visible grey for some reason */
  .left-video {
    width: calc(100% - var(--bar) + 4px);
  }
<<<<<<< HEAD
=======
  .wrapper {
    overflow: hidden;
  }
  .video {
    border: 0px;
    margin: 0px;
    width: 100%;
    height: 100%;
  }
  .hidden {
    opacity: 0% !important;
  }
  .progress {
    display: flex;
    position: absolute;
    width: 100%;
    height: 100%;
    justify-content: center;
    align-items: center;
  }
>>>>>>> 961cfaa9
</style><|MERGE_RESOLUTION|>--- conflicted
+++ resolved
@@ -4,13 +4,15 @@
   import { suppress } from '../js/utils.js';
   import { onMount } from 'svelte';
   import { ProgressCircular } from 'svelte-materialify';
-  let player = undefined;
+
   export let videoId;
+
+  let player;
   let loaded = false;
   onMount(() => {
     player.src = `https://www.youtube.com/error?video=${videoId}`;
     window.addEventListener('message', e => {
-      suppress(() =>{
+      suppress(() => {
         if (e.data.type === 'marine-easter-egg') {
           faviconURL.set('/img/blfavicon.ico');
         } else if (e.data.type === 'video-embed-loaded') {
@@ -21,15 +23,12 @@
   });
 </script>
 
-<<<<<<< HEAD
-<div id="player" class:left-video={$videoSide === VideoSide.LEFT} />
-=======
 {#if !loaded}
   <div class="progress">
     <ProgressCircular indeterminate color="primary" />
   </div>
 {/if}
-<div class="wrapper" class:left-video={$videoSide == VideoSide.LEFT}>
+<div class="wrapper" class:left-video={$videoSide === VideoSide.LEFT}>
   <iframe
     title="video"
     bind:this={player}
@@ -37,7 +36,6 @@
     class:hidden={!loaded}
   />
 </div>
->>>>>>> 961cfaa9
 
 <!--<style src="../css/iframe.css"></style>-->
 <style src="../css/iframe.css">
@@ -45,8 +43,6 @@
   .left-video {
     width: calc(100% - var(--bar) + 4px);
   }
-<<<<<<< HEAD
-=======
   .wrapper {
     overflow: hidden;
   }
@@ -67,5 +63,4 @@
     justify-content: center;
     align-items: center;
   }
->>>>>>> 961cfaa9
 </style>