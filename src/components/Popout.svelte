--- conflicted
+++ resolved
@@ -10,11 +10,8 @@
   import MessageDisplay from './MessageDisplay.svelte';
   import ScreenshotExport from './ScreenshotExport.svelte';
   import Updates from './Updates.svelte';
-<<<<<<< HEAD
   import { getRooms } from '../js/mchad.js';  
-=======
   import { updatePopupActive } from '../js/store.js';
->>>>>>> e594464b
   let settingsOpen = false;
   export let isResizing = false;
   const params = new URLSearchParams(window.location.search);
