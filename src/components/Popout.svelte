--- conflicted
+++ resolved
@@ -6,11 +6,7 @@
   import Options from './Options.svelte';
   import Wrapper from './Wrapper.svelte';
   import { TextDirection, paramsVideoTitle, paramsEmbedded } from '../js/constants.js';
-<<<<<<< HEAD
-  import { faviconURL, textDirection, screenshotRenderWidth, videoTitle, enableExportButtons, updatePopupActive } from '../js/store.js';
-=======
   import { faviconURL, textDirection, screenshotRenderWidth, videoTitle, enableExportButtons, updatePopupActive, enableFullscreenButton } from '../js/store.js';
->>>>>>> c5ce7b8a
   import MessageDisplay from './MessageDisplay.svelte';
   import ScreenshotExport from './ScreenshotExport.svelte';
   import Updates from './Updates.svelte';
