<script lang="ts">
  import { onMount } from 'svelte';
  import {
    showModMessage,
    language,
    customFilters,
    enableMchadTLs,
    enableAPITLs,
    ytcDeleteBehaviour
  } from '../../js/store.js';
  import { addFilter, cleanupFilters } from '../../js/filter.js';
  import { languageNameValues, ytcDeleteMap } from '../../js/constants.js';
  import CustomFilter from '../options/CustomFilter.svelte';
<<<<<<< HEAD
  import BlockedUsers from './BlockedUsers.svelte';
  import Checkbox from '../common/CheckboxStore.svelte';
  import Dropdown from '../common/DropdownStore.svelte';
  import Radio from '../common/RadioGroupStore.svelte';
  import Card from '../common/Card.svelte';
=======
  import SelectOption from '../options/Dropdown.svelte';
  import BlockedUsers from '../BlockedUsers.svelte';
  import SpamProtection from '../SpamProtection.svelte';
>>>>>>> c09fc097

  function createNewFilter() {
    cleanupFilters();
    addFilter('chat', 'plain', 'show', '');
  }

  onMount(cleanupFilters);
</script>

<Dropdown
  name="Language filter"
  store={language}
  items={languageNameValues}
/>
<div class="mt-6">
  <Checkbox name="Show moderator and owner messages" store={showModMessage} />
</div>
<BlockedUsers />
<<<<<<< HEAD
<Card
  title="When messages are deleted by moderators:"
>
  <Radio
    store={ytcDeleteBehaviour}
    map={ytcDeleteMap}
    vertical
  />
</Card>
<Card
  title="External translation sources"
  noGap
>
  <Checkbox name="LiveTL API" store={enableAPITLs} />
  <Checkbox name="MChad (volunteer translators)" store={enableMchadTLs} />
</Card>
<Card
  title="Custom filters"
  headerEndIcon="add"
  headerEndIconOnClick={createNewFilter}
>
  {#each $customFilters as rule}
    <CustomFilter {...rule} />
  {/each}
</Card>
=======
<SpamProtection />
<Subheader>When messages are deleted by moderators:</Subheader>
{#each [...ytcDeleteValues.keys()] as key}
  <Radio bind:group={deleteBehaviourGroup} value={key} style='padding-bottom: 5px;' color='blue'>
    {ytcDeleteValues.get(key)}
  </Radio>
{/each}
<Row>
  <Col>
    <Subheader>External translation sources</Subheader>
    <CheckOption name="LiveTL API" store={enableAPITLs} />
    <CheckOption name="MChad (volunteer translators)" store={enableMchadTLs} />
  </Col>
</Row>
<div class="filter-options">
  <Row>
    <Col>
      <Subheader>Custom filters</Subheader>
    </Col>
    <Col style="padding-right: 2px;">
      <Subheader style="float: right; padding-right: 0px">
        <Button icon on:click={createNewFilter}>
          <Icon path={mdiPlus} />
        </Button>
      </Subheader>
    </Col>
  </Row>
  {#each $customFilters as rule, i}
    <CustomFilter {...rule} />
  {/each}
</div>

<style>
  :global(.s-subheader) {
    padding-left: 0px !important;
  }
</style>
>>>>>>> c09fc097
<|MERGE_RESOLUTION|>--- conflicted
+++ resolved
@@ -11,17 +11,12 @@
   import { addFilter, cleanupFilters } from '../../js/filter.js';
   import { languageNameValues, ytcDeleteMap } from '../../js/constants.js';
   import CustomFilter from '../options/CustomFilter.svelte';
-<<<<<<< HEAD
   import BlockedUsers from './BlockedUsers.svelte';
   import Checkbox from '../common/CheckboxStore.svelte';
   import Dropdown from '../common/DropdownStore.svelte';
   import Radio from '../common/RadioGroupStore.svelte';
   import Card from '../common/Card.svelte';
-=======
-  import SelectOption from '../options/Dropdown.svelte';
-  import BlockedUsers from '../BlockedUsers.svelte';
   import SpamProtection from '../SpamProtection.svelte';
->>>>>>> c09fc097
 
   function createNewFilter() {
     cleanupFilters();
@@ -40,7 +35,7 @@
   <Checkbox name="Show moderator and owner messages" store={showModMessage} />
 </div>
 <BlockedUsers />
-<<<<<<< HEAD
+<SpamProtection />
 <Card
   title="When messages are deleted by moderators:"
 >
@@ -65,43 +60,4 @@
   {#each $customFilters as rule}
     <CustomFilter {...rule} />
   {/each}
-</Card>
-=======
-<SpamProtection />
-<Subheader>When messages are deleted by moderators:</Subheader>
-{#each [...ytcDeleteValues.keys()] as key}
-  <Radio bind:group={deleteBehaviourGroup} value={key} style='padding-bottom: 5px;' color='blue'>
-    {ytcDeleteValues.get(key)}
-  </Radio>
-{/each}
-<Row>
-  <Col>
-    <Subheader>External translation sources</Subheader>
-    <CheckOption name="LiveTL API" store={enableAPITLs} />
-    <CheckOption name="MChad (volunteer translators)" store={enableMchadTLs} />
-  </Col>
-</Row>
-<div class="filter-options">
-  <Row>
-    <Col>
-      <Subheader>Custom filters</Subheader>
-    </Col>
-    <Col style="padding-right: 2px;">
-      <Subheader style="float: right; padding-right: 0px">
-        <Button icon on:click={createNewFilter}>
-          <Icon path={mdiPlus} />
-        </Button>
-      </Subheader>
-    </Col>
-  </Row>
-  {#each $customFilters as rule, i}
-    <CustomFilter {...rule} />
-  {/each}
-</div>
-
-<style>
-  :global(.s-subheader) {
-    padding-left: 0px !important;
-  }
-</style>
->>>>>>> c09fc097
+</Card>