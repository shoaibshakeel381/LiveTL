--- conflicted
+++ resolved
@@ -13,14 +13,15 @@
     enableExportButtons,
     enableFullscreenButton,
     autoVertical,
-<<<<<<< HEAD
-    displayMode
+    displayMode,
+    autoLaunchMode
   } from '../../js/store.js';
   import {
     DisplayMode,
     textDirectionMap,
     videoSideMap,
-    chatSplitMap
+    chatSplitMap,
+    autoLaunchModeItems
   } from '../../js/constants.js';
   import FontDemo from './FontDemo.svelte';
   import ImportExport from './ImportExport.svelte';
@@ -29,6 +30,7 @@
   import Radio from '../common/RadioGroupStore.svelte';
   import Card from '../common/Card.svelte';
   import ReadAloud from './ReadAloud.svelte';
+  import Dropdown from '../common/DropdownStore.svelte';
 
   let div: HTMLElement;
 
@@ -48,57 +50,6 @@
       <Radio
         store={textDirection}
         map={textDirectionMap}
-=======
-    displayMode,
-    autoLaunchMode
-  } from '../../js/store.js';
-  import { ChatSplit, TextDirection, VideoSide, DisplayMode, AutoLaunchMode } from '../../js/constants.js';
-  import CheckOption from '../options/Toggle.svelte';
-  import SliderOption from '../options/Slider.svelte';
-  import EnumOption from '../options/Radio.svelte';
-  import Dropdown from '../options/Dropdown.svelte';
-  import FontDemo from '../FontDemo.svelte';
-  import ImportExport from '../ImportExport.svelte';
-  import ReadAloud from '../options/ReadAloud.svelte';
-  import { transformOpt } from '../../js/utils.js';
-</script>
-
-<ImportExport />
-
-<div style="margin-top: 20px;">
-  <Dropdown
-    name="Auto-launch mode:"
-    items={Object.keys(AutoLaunchMode).map(item => ({
-      name: transformOpt(AutoLaunchMode[item]),
-      value: AutoLaunchMode[item]
-    }))}
-    label={transformOpt($autoLaunchMode)}
-    store={autoLaunchMode}
-  />
-</div>
-
-<!-- {#if !isStandalone} -->
-<SliderOption name="Chat zoom" store={chatZoom} />
-<!-- {/if} -->
-<SliderOption name="Font size" store={livetlFontSize} min={9} max={54} thumb />
-<FontDemo fontSize={$livetlFontSize} />
-<div>
-  <EnumOption
-    name="Text direction:"
-    options={Object.keys(TextDirection)}
-    store={textDirection}
-  />
-  {#if $displayMode === DisplayMode.FULLPAGE}
-    <EnumOption
-      name="Video side:"
-      options={Object.keys(VideoSide)}
-      store={videoSideSetting}
-    />
-    <div style="margin-bottom: 10px;">
-      <CheckOption
-        name="Enter vertical mode when window is thin"
-        store={autoVertical}
->>>>>>> 961cfaa9
       />
     </div>
     {#if $displayMode === DisplayMode.FULLPAGE}
@@ -123,6 +74,12 @@
     {/if}
   </Card>
   <Card title="General" icon="tune">
+    <Dropdown
+      name="Auto-launch mode"
+      store={autoLaunchMode}
+      items={autoLaunchModeItems}
+      boundingDiv={div}
+    />
     <Checkbox name="Show timestamps" store={showTimestamp} />
     <Checkbox
       name="Show screenshot and download buttons"
