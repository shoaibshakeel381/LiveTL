--- conflicted
+++ resolved
@@ -185,11 +185,7 @@
             </Wrapper>
           </div>
           <div class="tile autoscale" bind:this={ltlElem}>
-<<<<<<< HEAD
-            <Popout {isResizing} {videoId} bind:updatePopupActive />
-=======
-            <Popout {isResizing} />
->>>>>>> e594464b
+            <Popout {isResizing} {videoId} />
           </div>
         </div>
       </div>
