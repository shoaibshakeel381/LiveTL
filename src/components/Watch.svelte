--- conflicted
+++ resolved
@@ -129,7 +129,8 @@
   $: flexDirection = getFlexDirection(isTopSide, isRightSide);
 </script>
 
-<<<<<<< HEAD
+<svelte:window on:keydown={onKeyEvent} />
+
 <div class="watch-wrapper relative w-screen bg-dark-500">
   {#if isFullPage && $showCaption}
     <Captions />
@@ -145,14 +146,6 @@
           <VideoEmbed videoId={paramsVideoId} />
         </Wrapper>
       </div>
-=======
-<svelte:window on:keydown={onKeyEvent} />
-
-<div class="watch-wrapper">
-  <MaterialApp theme="dark">
-    {#if isFullPage && $showCaption}
-      <Captions />
->>>>>>> 987d939f
     {/if}
     <div
       class="flex-1 relative"
