<script>
  import * as j from 'jquery';
  import 'jquery-ui-bundle';
  import 'jquery-ui-bundle/jquery-ui.css';
  import '../plugins/jquery.ui.touch-punch';
  import VideoEmbed from './VideoEmbed.svelte';
  import Wrapper from './Wrapper.svelte';
  import {
    videoSide,
    videoPanelSize,
    chatSize,
    chatZoom,
    showCaption,
    chatSplit,
    displayMode,
    isResizing,
    isChatInverted
  } from '../js/store.js';
  import {
    paramsVideoId,
    VideoSide,
    ChatSplit,
    paramsContinuation,
    paramsIsVOD,
    DisplayMode
  } from '../js/constants.js';
  import { onKeyEvent } from '../js/shortcuts.js';
  import ChatEmbed from './ChatEmbed.svelte';
  import MainPane from './MainPane.svelte';
  import Options from './Options.svelte';
  import Captions from './Captions.svelte';

  document.title = 'LiveTL';
  let chatElem, vidElem, ltlElem;
  const resizable = (selector, info) => {
    j(
      typeof selector === 'string' ? document.querySelector(selector) : selector
    ).resizable(info);
  };
  const convertPxAndPercent = () => {
    [
      [
        $isChatInverted ? ltlElem : chatElem,
        isChatVertical ? 'width' : 'height',
        chatSize
      ],
      [
        isFullPage ? vidElem : null,
        isTopSide ? 'height' : 'width',
        videoPanelSize
      ]
    ].forEach((item) => {
      const [elem, prop, store] = item;
      if (!elem) return;
      if ($isResizing) {
        // elem.style.width = elem.clientWidth;
        // elem.style.height = elem.clientHeight;
      } else {
        let percent;
        if (prop === 'height') {
          percent = (100 * elem.clientHeight) / elem.parentElement.clientHeight;
          elem.style.height = `${percent}%`;
        } else if (prop === 'width') {
          percent = (100 * elem.clientWidth) / elem.parentElement.clientWidth;
          elem.style.width = `${percent}%`;
        }
        store.set(percent);
      }
    });
  };

  let chatSideElem;

  const resizeCallback = () => {
    $isResizing = !$isResizing;
    convertPxAndPercent();
  };
  const changeSide = () => {
    document
      .querySelectorAll('#mainUI .ui-resizable-handle')
      .forEach((elem) => {
        elem.remove();
      });

    resizable(isRightSide ? chatSideElem : vidElem, {
      handles: isTopSide ? 's' : 'e',
      start: resizeCallback,
      stop: resizeCallback,
      resize: (_, dataobj) => {
        if (isRightSide) {
          $videoPanelSize = Math.min(
            100,
            Math.max(0, (1 - dataobj.size.width / window.innerWidth) * 100)
          );
        }
      },
      containment: 'body'
    });
    resizable($isChatInverted ? ltlElem : chatElem, {
      handles: isChatVertical ? 'e' : 's',
      start: resizeCallback,
      stop: resizeCallback,
      resize: () => {},
      containment: 'body'
    });
  };
  $: if ($videoSide || $chatSplit || $isChatInverted) {
    setTimeout(changeSide, 0);
  }

  const getFlexDirection = (isTopSide, isRightSide) => {
    if (isRightSide && isTopSide) return 'flex-col-reverse';
    else if (isRightSide && !isTopSide) return 'flex-row-reverse';
    else if (!isRightSide && isTopSide) return 'flex-col';
    else return 'flex-row';
  };

  $: isRightSide = $videoSide === VideoSide.RIGHT;
  $: isTopSide = $videoSide === VideoSide.TOP;
  $: isLeftSide = $videoSide === VideoSide.LEFT;
  $: isFullPage = $displayMode === DisplayMode.FULLPAGE;
  $: isChatVertical = $chatSplit === ChatSplit.VERTICAL && isFullPage;

  $: chatElemStyle =
    (isChatVertical
      ? `width: ${$chatSize}%; min-width: `
      : `height: ${$chatSize}%; min-height: `) + '10px;';
  $: videoContainerStyle =
    (isTopSide ? 'height' : 'width') +
    `: ${$videoPanelSize}%; ` +
    (isLeftSide ? 'min-width: 10px;' : isTopSide ? 'min-height: 10px;' : '');
  $: chatElemParentStyle = isRightSide ? 'width: calc(100% - 10px);' : '';
  $: chatWrapperStyle = `padding-${isChatVertical ? 'right' : 'bottom'}: 10px;`;
  $: flexDirection = getFlexDirection(isTopSide, isRightSide);
</script>

<svelte:window on:keydown={onKeyEvent} />

<div class="watch-wrapper relative w-screen bg-dark-500">
  {#if isFullPage && $showCaption}
    <Captions />
  {/if}
  <div id="mainUI" class="flex w-full h-full {flexDirection} top-0 absolute">
    {#if isFullPage}
      <div
        class="resizable relative"
        style={videoContainerStyle}
        bind:this={vidElem}
      >
        <Wrapper>
          <VideoEmbed videoId={paramsVideoId} />
        </Wrapper>
      </div>
    {/if}
    <div
      class="flex-1 relative"
      bind:this={chatSideElem}
      style={isTopSide ? 'min-width: 100% !important;' : ''}
    >
      <div
        class="flex w-full h-full {
          isChatVertical
            ? $isChatInverted ? 'flex-row-reverse' : 'flex-row'
            : $isChatInverted ? 'flex-col-reverse' : 'flex-col'
        }"
        style={chatElemParentStyle}
      >
        <div
<<<<<<< HEAD
          class="relative resizable z-30"
          style={chatElemStyle}
=======
          style={$isChatInverted ? {} : chatElemStyle} 
          class={`relative ${$isChatInverted ? 'flex-1' : 'resizable'}`}
>>>>>>> 2d6d5521
          bind:this={chatElem}
        >
          <Wrapper zoom={$chatZoom} style={chatWrapperStyle}>
            <ChatEmbed
              videoId={paramsVideoId}
              continuation={paramsContinuation}
              isReplay={paramsIsVOD}
            />
          </Wrapper>
        </div>
        <div 
          style={$isChatInverted ? chatElemStyle : {}} 
          class={`relative ${$isChatInverted ? 'resizable' : 'flex-1'}`}
          bind:this={ltlElem}
        >
          <MainPane>
            <Options slot="settings" />
          </MainPane>
        </div>
      </div>
    </div>
  </div>
</div>

<style>
  /* The following 2 blocks are workarounds for jquery ui jank */
  .watch-wrapper {
    margin: 20px 0px 0px 20px;
    height: calc(100% - 40px);
  }
  :global(body) {
    height: calc(100% + 40px) !important;
    position: fixed !important;
    top: -20px !important;
    left: -20px !important;
    margin: 0 !important;
    width: calc(100% + 40px) !important;
  }

  :root {
    --bar: 10px;
  }
  :global(.ui-resizable-handle) {
    background-color: #4d4d4d;
    text-align: center;
    display: flex;
    align-items: center;
    justify-content: center;
    overflow: hidden;
    z-index: 5 !important;
  }
  :global(.ui-resizable-e) {
    width: var(--bar);
    right: 10px;
    transform: translateX(10px);
  }
  :global(.ui-resizable-w) {
    width: var(--bar);
    left: 10px;
    transform: translateX(-10px);
  }
  :global(.ui-resizable-s) {
    height: var(--bar);
    bottom: 0px;
  }
  :global(.ui-resizable-n) {
    height: var(--bar);
    top: 0px;
  }
  :global(.ui-resizable-e::after),
  :global(.ui-resizable-w::after) {
    content: '⋮';
    font-size: 30px;
  }
  :global(.ui-resizable-s::after),
  :global(.ui-resizable-n::after) {
    content: '⋯';
    font-size: 30px;
    transform: translateY(-2px);
    position: absolute;
  }
</style><|MERGE_RESOLUTION|>--- conflicted
+++ resolved
@@ -166,13 +166,8 @@
         style={chatElemParentStyle}
       >
         <div
-<<<<<<< HEAD
-          class="relative resizable z-30"
-          style={chatElemStyle}
-=======
           style={$isChatInverted ? {} : chatElemStyle} 
-          class={`relative ${$isChatInverted ? 'flex-1' : 'resizable'}`}
->>>>>>> 2d6d5521
+          class="z-30 relative {$isChatInverted ? 'flex-1' : 'resizable'}"
           bind:this={chatElem}
         >
           <Wrapper zoom={$chatZoom} style={chatWrapperStyle}>
