--- conflicted
+++ resolved
@@ -1,12 +1,6 @@
 <script>
-<<<<<<< HEAD
-  import { Button, Dialog, Icon } from "svelte-materialify";
-  import { mdiClose } from "@mdi/js";
-  import { lastVersion } from "../js/store.js";
-=======
   import { Button, Dialog, Icon } from 'svelte-materialify';
   import { mdiClose } from '@mdi/js';
->>>>>>> 914fb271
 
   export let active = true;
   const close = () => {
