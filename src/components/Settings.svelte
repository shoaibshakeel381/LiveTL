<script>
  import { beforeUpdate, afterUpdate } from 'svelte';
  import { Icon, Tabs, Tab, TabContent, MaterialApp } from 'svelte-materialify/src';
  import { mdiBrush, mdiFilter, mdiHelp } from '@mdi/js';
  import UISettings from './settings/UISettings.svelte';
  import FilterSettings from './settings/FilterSettings.svelte';
  import TranslatorMode from './settings/TranslatorMode.svelte';
  import About from './About.svelte';

  export let isStandalone = false;
  export let isResizing = false;

  const settings = [
<<<<<<< HEAD
    { name: 'Interface', component: UISettings, icon: mdiBrush },
    { name: 'Filters', component: FilterSettings, icon: mdiFilter },
    { name: 'About', component: About, icon: mdiHelp },
=======
    { name: 'Interface', component: UISettings },
    { name: 'Filters', component: FilterSettings },
    { name: 'Chat', component: TranslatorMode },
    { name: 'About', component: About },
>>>>>>> 117c42b6
  ];

  let wrapper = null;
  function redrawSlider() {
    const sliderElement = wrapper.querySelector('.ltl-settings-slider');
    const activeTab = wrapper.querySelector(
      '.ltl-settings-tabs .s-tab.s-slide-item.active'
    );
    if (
      !sliderElement ||
      !activeTab ||
      !sliderElement.offsetParent ||
      !activeTab.offsetParent
    )
      return;

    sliderElement.style.left = `${activeTab.offsetLeft}px`;
    sliderElement.style.width = `${activeTab.offsetWidth}px`;
  }

  let callRedrawSlider = false;
  let wasResizing = false;
  $: wasResizing = !isResizing;
  beforeUpdate(() => {
    if (wasResizing) {
      callRedrawSlider = true;
    }
  });
  afterUpdate(() => {
    if (callRedrawSlider) {
      redrawSlider();
    }
    callRedrawSlider = false;
  });

  export let active = false;
  $: if (active) redrawSlider();
</script>

<svelte:window on:resize={redrawSlider} />

<MaterialApp theme="dark">
  <div
    style="display: flex; align-items: center; justify-content: center;"
    bind:this={wrapper}
  >
    <div style="max-width: calc(min(500px, 100%)); width: 100%;">
      <Tabs
        grow
        fixedTabs
        class="ltl-settings-tabs"
        sliderClass="ltl-settings-slider"
      >
        <div slot="tabs">
          {#each settings as { icon }}
            <Tab>
              <Icon path={icon} />
            </Tab>
          {/each}
        </div>

        <div>
          {#each settings as { component }}
            <TabContent>
              <div
                style="font-size: 16px !important; margin: 15px 0px 15px 0px;"
              >
                <svelte:component this={component} {isStandalone} />
              </div>
            </TabContent>
          {/each}
        </div>
      </Tabs>
    </div>
  </div>
</MaterialApp>

<style>
  :global(label > .option-label) {
    padding-top: 0px;
    top: 0px;
  }

  :global(.option-label) {
    height: 20px;
    line-height: 20px;
    white-space: nowrap;
    color: var(--theme-text-secondary);
    font-size: 16px;
  }
  :global(.s-window) {
    padding: 0px 10px 0px 10px;
  }

</style><|MERGE_RESOLUTION|>--- conflicted
+++ resolved
@@ -11,16 +11,10 @@
   export let isResizing = false;
 
   const settings = [
-<<<<<<< HEAD
     { name: 'Interface', component: UISettings, icon: mdiBrush },
     { name: 'Filters', component: FilterSettings, icon: mdiFilter },
+    { name: 'Chat', component: TranslatorMode, icon: mdiHelp },
     { name: 'About', component: About, icon: mdiHelp },
-=======
-    { name: 'Interface', component: UISettings },
-    { name: 'Filters', component: FilterSettings },
-    { name: 'Chat', component: TranslatorMode },
-    { name: 'About', component: About },
->>>>>>> 117c42b6
   ];
 
   let wrapper = null;
