--- conflicted
+++ resolved
@@ -1,33 +1,15 @@
-<<<<<<< HEAD
 <script lang="ts">
   import UISettings from './settings/UISettings.svelte';
   import FilterSettings from './settings/FilterSettings.svelte';
-  import TranslatorMode from './settings/TranslatorMode.svelte';
+  import KeyboardShortcuts from './KeyboardShortcuts.svelte';
   import About from './settings/About.svelte';
   import Tabs from './common/Tabs.svelte';
 
   const settings = [
     { id: '1', text: 'Interface', component: UISettings, icon: 'brush' },
     { id: '2', text: 'Filters', component: FilterSettings, icon: 'filter_alt' },
-    { id: '3', text: 'Chat', component: TranslatorMode, icon: 'chat' },
+    { id: '3', text: 'Keyboard Shortcuts', component: KeyboardShortcuts, icon: 'keyboard' },
     { id: '4', text: 'About', component: About, icon: 'info' }
-=======
-<script>
-  import { beforeUpdate, afterUpdate } from 'svelte';
-  import { Icon, Tabs, Tab, TabContent, Tooltip, MaterialApp } from 'svelte-materialify/src';
-  import { mdiBrush, mdiFilter, mdiKeyboard, mdiHelp } from '@mdi/js';
-  import UISettings from './settings/UISettings.svelte';
-  import FilterSettings from './settings/FilterSettings.svelte';
-  import KeyboardShortcuts from './KeyboardShortcuts.svelte';
-  import About from './About.svelte';
-  import { isResizing } from '../js/store.js';
-
-  const settings = [
-    { name: 'Interface', component: UISettings, icon: mdiBrush },
-    { name: 'Filters', component: FilterSettings, icon: mdiFilter },
-    { name: 'Keyboard Shortcuts', component: KeyboardShortcuts, icon: mdiKeyboard },
-    { name: 'About', component: About, icon: mdiHelp },
->>>>>>> 987d939f
   ];
 </script>
 
